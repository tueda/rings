--- conflicted
+++ resolved
@@ -259,45 +259,7 @@
      * Calculate gcd of two polynomials with Singular
      */
     static ExternalResult singularFactor(AMultivariatePolynomial poly) throws Exception {
-<<<<<<< HEAD
-        File tmpFile = File.createTempFile("singular", "poly");
-        tmpFile.deleteOnExit();
-        try {
-            try (FileOutputStream fo = new FileOutputStream(tmpFile)) {
-                fo.write(String.format("poly p = %s;\n", poly).getBytes());
-            }
-            String[] singularCmds = {
-                    "system(\"--ticks-per-sec\",1000);",
-                    String.format("ring r = %s,(%s),dp;", poly.isOverFiniteField() ? poly.coefficientRingCardinality() : "0", String.join(",", WithVariables.defaultVars(poly.nVariables))),
-                    String.format("< \"%s\";", tmpFile.getAbsolutePath()),
-                    "int t = timer;",
-                    "list g = factorize(p);",
-                    "int elapsed = timer-t;",
-                    "print(1);",
-                    "print(\"SEPARATOR\");",
-                    "print(elapsed);",
-                    "exit;"
-            };
-            String cmd = Arrays.stream(singularCmds).reduce((l, r) -> l + r).get();
-            Process process = new ProcessBuilder(SINGULAR,
-                    "-q")
-                    .redirectErrorStream(true)
-                    .start();
-
-            process.getOutputStream().write(cmd.getBytes());
-            process.getOutputStream().flush();
-            process.getOutputStream().close();
-
-            process.waitFor();
-            String singularOut = new BufferedReader(new InputStreamReader(process.getInputStream())).lines().reduce((l, r) -> l + r).orElse("SEPARATOR");
-            String[] split = singularOut.split("SEPARATOR");
-            return new ExternalResult(split[0], (long) (Double.valueOf(split[1]) * 1000_000));
-        } finally {
-            tmpFile.delete();
-        }
-=======
         return new SingularFactor(poly).run();
->>>>>>> b946c7d9
     }
 
 
