package cc.redberry.rings.poly.multivar;

import cc.redberry.rings.*;
import cc.redberry.rings.bigint.BigInteger;
import cc.redberry.rings.poly.MultivariateRing;
import cc.redberry.rings.poly.PolynomialMethods;
import cc.redberry.rings.poly.UnivariateRing;
import cc.redberry.rings.poly.univar.UnivariatePolynomial;
import cc.redberry.rings.util.ArraysUtil;
import gnu.trove.map.hash.TIntObjectHashMap;
import org.apache.commons.math3.random.RandomGenerator;

import java.util.Arrays;
import java.util.Comparator;
import java.util.Iterator;
import java.util.Map.Entry;
import java.util.Set;
import java.util.function.Function;
import java.util.function.ToLongFunction;
import java.util.stream.Stream;

/**
 * @since 1.0
 */
public final class MultivariatePolynomial<E> extends AMultivariatePolynomial<Monomial<E>, MultivariatePolynomial<E>> {
    private static final long serialVersionUID = 1L;
    /** The coefficient ring */
    public final Ring<E> ring;

    MultivariatePolynomial(int nVariables, Ring<E> ring, Comparator<DegreeVector> ordering, MonomialSet<Monomial<E>> terms) {
        super(nVariables, ordering, terms);
        this.ring = ring;
    }

    /* ============================================ Factory methods ============================================ */

    static <E> void add(MonomialSet<Monomial<E>> polynomial, Monomial<E> term, Ring<E> ring) {
        if (ring.isZero(term.coefficient))
            return;
        polynomial.merge(term, term, (o, n) -> {
            E r = ring.add(o.coefficient, n.coefficient);
            if (ring.isZero(r))
                return null;
            else {
                return o.setCoefficient(r);
            }
        });
    }

    static <E> void subtract(MonomialSet<Monomial<E>> polynomial, Monomial<E> term, Ring<E> ring) {
        if (ring.isZero(term.coefficient))
            return;
        Monomial<E> pTerm = polynomial.get(term);
        if (pTerm == null)
            polynomial.add(term.negate(ring));
        else {
            E r = ring.subtract(pTerm.coefficient, term.coefficient);
            if (ring.isZero(r))
                polynomial.remove(pTerm);
            else
                polynomial.add(pTerm.setCoefficient(r));
        }
    }

    /**
     * Creates multivariate polynomial from a list of monomial terms
     *
     * @param ring     the ring
     * @param ordering term ordering
     * @param terms    the monomial terms
     * @return multivariate polynomial
     */
    public static <E> MultivariatePolynomial<E> create(int nVariables, Ring<E> ring, Comparator<DegreeVector> ordering, Iterable<Monomial<E>> terms) {
        MonomialSet<Monomial<E>> map = new MonomialSet<>(ordering);
        for (Monomial<E> term : terms)
            add(map, term.setRing(ring), ring);

        return new MultivariatePolynomial<>(nVariables, ring, ordering, map);
    }

    /**
     * Creates multivariate polynomial from a list of monomial terms
     *
     * @param ring     the ring
     * @param ordering term ordering
     * @param terms    the monomial terms
     * @return multivariate polynomial
     */
    public static <E> MultivariatePolynomial<E> create(int nVariables, Ring<E> ring, Comparator<DegreeVector> ordering, Monomial<E>... terms) {
        return create(nVariables, ring, ordering, Arrays.asList(terms));
    }

    /**
     * Creates zero polynomial.
     *
     * @param nVariables number of variables
     * @param ring       the ring
     * @param ordering   the ordering
     * @return zero polynomial
     */
    public static <E> MultivariatePolynomial<E> zero(int nVariables, Ring<E> ring, Comparator<DegreeVector> ordering) {
        return new MultivariatePolynomial<>(nVariables, ring, ordering, new MonomialSet<>(ordering));
    }

    /**
     * Creates unit polynomial.
     *
     * @param nVariables number of variables
     * @param ring       the ring
     * @param ordering   the ordering
     * @return unit polynomial
     */
    public static <E> MultivariatePolynomial<E> one(int nVariables, Ring<E> ring, Comparator<DegreeVector> ordering) {
        return create(nVariables, ring, ordering, Monomial.withZeroExponents(nVariables, ring.getOne()));
    }

    /**
     * Parse multivariate Z[X] polynomial from string.
     *
     * @param string    the string
     * @param variables string variables that should be taken into account. For examples: {@code parse("a", LEX)} and
     *                  {@code parse("a", LEX, "a", "b")} although give the same mathematical expressions are differ,
     *                  since the first one is considered as Z[x], while the second as Z[x1,x2]
     * @return multivariate Z[X] polynomial
     */
    public static MultivariatePolynomial<BigInteger> parse(String string, String... variables) {
        return Parser.parse(string, MonomialOrder.LEX, variables);
    }

    /**
     * Parse multivariate polynomial from string.
     *
     * @param string    the string
     * @param ring      the ring
     * @param variables string variables that should be taken into account. For examples: {@code parse("a", LEX)} and
     *                  {@code parse("a", LEX, "a", "b")} although give the same mathematical expressions are differ,
     *                  since the first one is considered as Z[x], while the second as Z[x1,x2]
     * @return multivariate polynomial
     */
    public static <E> MultivariatePolynomial<E> parse(String string, Ring<E> ring, String... variables) {
        return Parser.parse(string, ring, ring, MonomialOrder.LEX, variables);
    }

    /**
     * Parse multivariate Z[X] polynomial from string.
     *
     * @param string    the string
     * @param ordering  monomial order
     * @param variables string variables that should be taken into account. For examples: {@code parse("a", LEX)} and
     *                  {@code parse("a", LEX, "a", "b")} although give the same mathematical expressions are differ,
     *                  since the first one is considered as Z[x], while the second as Z[x1,x2]
     * @return Z[X] multivariate polynomial
     */
    public static MultivariatePolynomial<BigInteger> parse(String string, Comparator<DegreeVector> ordering, String... variables) {
        return Parser.parse(string, ordering, variables);
    }

    /**
     * Parse multivariate polynomial from string.
     *
     * @param string    the string
     * @param ring      the ring
     * @param ordering  monomial order
     * @param variables string variables that should be taken into account. For examples: {@code parse("a", LEX)} and
     *                  {@code parse("a", LEX, "a", "b")} although give the same mathematical expressions are different,
     *                  since the first one is considered as Z[a], while the second as Z[a,b]
     * @return multivariate polynomial
     */
    public static <E> MultivariatePolynomial<E> parse(String string, Ring<E> ring, Comparator<DegreeVector> ordering, String... variables) {
        return Parser.parse(string, ring, ring, ordering, variables);
    }

    /**
     * Parse multivariate polynomial from string.
     *
     * @param string the string
     * @param ring   the ring
     * @return multivariate polynomial
     */
    public static <E> MultivariatePolynomial<E> parse(String string, Ring<E> ring) {
        return Parser.parse(string, ring, ring);
    }

    /**
     * Converts multivariate polynomial over BigIntegers to multivariate polynomial over machine modular integers
     *
     * @param poly the polynomial
     * @return multivariate polynomial over machine sized modular integers
     * @throws IllegalArgumentException if poly.ring is not Zp
     * @throws ArithmeticException      if some of coefficients will not exactly fit in a {@code long}.
     */
    public static MultivariatePolynomialZp64 asOverZp64(MultivariatePolynomial<BigInteger> poly) {
        if (!(poly.ring instanceof IntegersZp))
            throw new IllegalArgumentException("Poly is not over modular ring: " + poly.ring);
        IntegersZp ring = (IntegersZp) poly.ring;
        MonomialSet<MonomialZp64> terms = new MonomialSet<>(poly.ordering);
        for (Monomial<BigInteger> term : poly.terms)
            terms.add(new MonomialZp64(term.exponents, term.totalDegree, term.coefficient.longValueExact()));
        return MultivariatePolynomialZp64.create(poly.nVariables, ring.asMachineRing(), poly.ordering, terms);
    }

    /**
     * Converts univariate polynomial to multivariate.
     *
     * @param poly       univariate polynomial
     * @param nVariables number of variables in the result
     * @param variable   variable that will be used as a primary variable
     * @param ordering   monomial order
     * @return multivariate polynomial
     */
    public static <E> MultivariatePolynomial<E> asMultivariate(UnivariatePolynomial<E> poly, int nVariables, int variable, Comparator<DegreeVector> ordering) {
        MonomialSet<Monomial<E>> map = new MonomialSet<>(ordering);
        for (int i = poly.degree(); i >= 0; --i) {
            if (poly.isZeroAt(i))
                continue;
            int[] degreeVector = new int[nVariables];
            degreeVector[variable] = i;
            map.add(new Monomial<>(degreeVector, i, poly.get(i)));
        }
        return new MultivariatePolynomial<>(nVariables, poly.ring, ordering, map);
    }

    @Override
    @SuppressWarnings("unchecked")
    public UnivariatePolynomial<E> asUnivariate() {
        if (isConstant())
            return UnivariatePolynomial.constant(ring, lc());
        int[] degrees = degrees();
        int theVar = -1;
        for (int i = 0; i < degrees.length; i++) {
            if (degrees[i] != 0) {
                if (theVar != -1)
                    throw new IllegalArgumentException("not a univariate polynomial: " + this);
                theVar = i;
            }
        }
        if (theVar == -1)
            throw new IllegalStateException("Not a univariate polynomial: " + this);
        E[] univarData = ring.createZeroesArray(degrees[theVar] + 1);
        for (Monomial<E> e : terms)
            univarData[e.exponents[theVar]] = e.coefficient;
        return UnivariatePolynomial.createUnsafe(ring, univarData);
    }

    @Override
    public MultivariatePolynomial<UnivariatePolynomial<E>> asOverUnivariate(int variable) {
        UnivariatePolynomial<E> factory = UnivariatePolynomial.zero(ring);
        UnivariateRing<UnivariatePolynomial<E>> pDomain = new UnivariateRing<>(factory);
        MonomialSet<Monomial<UnivariatePolynomial<E>>> newData = new MonomialSet<>(ordering);
        for (Monomial<E> e : terms) {
            add(newData, new Monomial<>(
                            e.set(variable, 0).exponents,
                            factory.createMonomial(e.coefficient, e.exponents[variable])),
                    pDomain);
        }
        return new MultivariatePolynomial<>(nVariables - 1, pDomain, ordering, newData);
    }

    @Override
    public MultivariatePolynomial<UnivariatePolynomial<E>> asOverUnivariateEliminate(int variable) {
        UnivariatePolynomial<E> factory = UnivariatePolynomial.zero(ring);
        UnivariateRing<UnivariatePolynomial<E>> pDomain = new UnivariateRing<>(factory);
        MonomialSet<Monomial<UnivariatePolynomial<E>>> newData = new MonomialSet<>(ordering);
        for (Monomial<E> e : terms) {
            add(newData, new Monomial<>(
                            e.without(variable).exponents,
                            factory.createMonomial(e.coefficient, e.exponents[variable])),
                    pDomain);
        }
        return new MultivariatePolynomial<>(nVariables - 1, pDomain, ordering, newData);
    }

    @Override
    public MultivariatePolynomial<MultivariatePolynomial<E>> asOverMultivariate(int... variables) {
        Ring<MultivariatePolynomial<E>> ring = new MultivariateRing<>(this);
        MonomialSet<Monomial<MultivariatePolynomial<E>>> terms = new MonomialSet<>(ordering);
        for (Monomial<E> term : this) {
            int[] coeffExponents = new int[nVariables];
            for (int var : variables)
                coeffExponents[var] = term.exponents[var];
            Monomial<E> restTerm = term.setZero(variables, this.ring.getOne());
            Monomial<MultivariatePolynomial<E>> newTerm
                    = new Monomial<>(
                    restTerm.exponents,
                    restTerm.totalDegree,
                    create(new Monomial<>(coeffExponents, term.coefficient)));

            add(terms, newTerm, ring);
        }
        return new MultivariatePolynomial<>(nVariables, ring, ordering, terms);
    }

    @Override
    public MultivariatePolynomial<MultivariatePolynomial<E>> asOverMultivariateEliminate(int... variables) {
        variables = variables.clone();
        Arrays.sort(variables);
        int[] restVariables = ArraysUtil.intSetDifference(ArraysUtil.sequence(nVariables), variables);
        Ring<MultivariatePolynomial<E>> ring = new MultivariateRing<>(create(variables.length, new MonomialSet<>(ordering)));
        MonomialSet<Monomial<MultivariatePolynomial<E>>> terms = new MonomialSet<>(ordering);
        for (Monomial<E> term : this) {
            int i = 0;
            int[] coeffExponents = new int[variables.length];
            for (int var : variables)
                coeffExponents[i++] = term.exponents[var];

            i = 0;
            int[] termExponents = new int[restVariables.length];
            for (int var : restVariables)
                termExponents[i++] = term.exponents[var];

            Monomial<MultivariatePolynomial<E>> newTerm
                    = new Monomial<>(
                    termExponents,
                    create(variables.length, this.ring, this.ordering, new Monomial<>(coeffExponents, term.coefficient)));

            add(terms, newTerm, ring);
        }
<<<<<<< HEAD
        return new MultivariatePolynomial<>(nVariables - variables.length, ring, ordering, terms);
=======
        return new MultivariatePolynomial<>(restVariables.length, ring, ordering, terms);
>>>>>>> 2ee9741e
    }

    /**
     * Converts multivariate polynomial over univariate polynomial ring (R[variable][other_variables]) to a multivariate
     * polynomial over coefficient ring (R[variables])
     *
     * @param poly     the polynomial
     * @param variable the variable to insert
     * @return multivariate polynomial over normal coefficient ring
     */
    public static <E> MultivariatePolynomial<E> asNormalMultivariate(MultivariatePolynomial<UnivariatePolynomial<E>> poly, int variable) {
        Ring<E> ring = poly.ring.getZero().ring;
        int nVariables = poly.nVariables + 1;
        MultivariatePolynomial<E> result = zero(nVariables, ring, poly.ordering);
        for (Monomial<UnivariatePolynomial<E>> entry : poly.terms) {
            UnivariatePolynomial<E> uPoly = entry.coefficient;
            int[] dv = ArraysUtil.insert(entry.exponents, variable, 0);
            for (int i = 0; i <= uPoly.degree(); ++i) {
                if (uPoly.isZeroAt(i))
                    continue;
                int[] cdv = dv.clone();
                cdv[variable] = i;
                result.add(new Monomial<>(cdv, uPoly.get(i)));
            }
        }
        return result;
    }

    /**
     * Converts multivariate polynomial over multivariate polynomial ring to a multivariate polynomial over coefficient
     * ring
     *
     * @param poly the polynomial
     * @return multivariate polynomial over normal coefficient ring
     */
    public static <E> MultivariatePolynomial<E> asNormalMultivariate(MultivariatePolynomial<MultivariatePolynomial<E>> poly) {
        Ring<E> ring = poly.ring.getZero().ring;
        int nVariables = poly.nVariables;
        MultivariatePolynomial<E> result = zero(nVariables, ring, poly.ordering);
        for (Monomial<MultivariatePolynomial<E>> term : poly.terms) {
            MultivariatePolynomial<E> uPoly = term.coefficient;
            result.add(uPoly.clone().multiply(new Monomial<>(term.exponents, term.totalDegree, ring.getOne())));
        }
        return result;
    }

    /**
     * Converts multivariate polynomial over multivariate polynomial ring to a multivariate polynomial over coefficient
     * ring
     *
     * @param poly the polynomial
     * @return multivariate polynomial over normal coefficient ring
     */
    public static <E> MultivariatePolynomial<E> asNormalMultivariate(
            MultivariatePolynomial<MultivariatePolynomial<E>> poly,
            int[] coefficientVariables, int[] mainVariables) {
        Ring<E> ring = poly.ring.getZero().ring;
        int nVariables = coefficientVariables.length + mainVariables.length;
        MultivariatePolynomial<E> result = zero(nVariables, ring, poly.ordering);
        for (Monomial<MultivariatePolynomial<E>> term : poly.terms) {
            MultivariatePolynomial<E> coefficient =
                    term.coefficient.joinNewVariables(nVariables, coefficientVariables);
            Monomial<MultivariatePolynomial<E>> t = term.joinNewVariables(nVariables, mainVariables);
            result.add(coefficient.multiply(new Monomial<>(t.exponents, t.totalDegree, ring.getOne())));
        }
        return result;
    }

    /**
     * Returns Z[X] polynomial formed from the coefficients of the poly.
     *
     * @param poly the polynomial
     * @param copy whether to copy the internal data
     * @return Z[X] version of the poly
     */
    public static MultivariatePolynomial<BigInteger> asPolyZ(MultivariatePolynomial<BigInteger> poly, boolean copy) {
        return new MultivariatePolynomial<>(poly.nVariables, Rings.Z, poly.ordering, copy ? poly.terms.clone() : poly.terms);
    }

    /**
     * Converts Zp[x] polynomial to Z[x] polynomial formed from the coefficients of this represented in symmetric
     * modular form ({@code -modulus/2 <= cfx <= modulus/2}).
     *
     * @param poly Zp polynomial
     * @return Z[x] version of the poly with coefficients represented in symmetric modular form ({@code -modulus/2 <=
     * cfx <= modulus/2}).
     * @throws IllegalArgumentException is {@code poly.ring} is not a {@link IntegersZp}
     */
    public static MultivariatePolynomial<BigInteger> asPolyZSymmetric(MultivariatePolynomial<BigInteger> poly) {
        if (!(poly.ring instanceof IntegersZp))
            throw new IllegalArgumentException("Not a modular ring: " + poly.ring);
        IntegersZp ring = (IntegersZp) poly.ring;
        MonomialSet<Monomial<BigInteger>> newTerms = new MonomialSet<>(poly.ordering);
        for (Monomial<BigInteger> term : poly)
            newTerms.add(term.setCoefficient(ring.symmetricForm(term.coefficient)));

        return new MultivariatePolynomial<>(poly.nVariables, Rings.Z, poly.ordering, newTerms);
    }


    /* ============================================ Main methods ============================================ */

    @Override
    public MultivariatePolynomial<E> contentAsPoly() {
        return createConstant(content());
    }

    @Override
    public MultivariatePolynomial<E> lcAsPoly() {
        return createConstant(lc());
    }

    @Override
    public MultivariatePolynomial<E> ccAsPoly() {
        return createConstant(cc());
    }

    @Override
    MultivariatePolynomial<E> create(int nVariables, Comparator<DegreeVector> ordering, MonomialSet<Monomial<E>> monomialTerms) {
        return new MultivariatePolynomial<>(nVariables, ring, ordering, monomialTerms);
    }

    @Override
    public Monomial<E> createTermWithUnitCoefficient(int[] exponents) {
        return new Monomial<E>(exponents, ring.getOne());
    }

    @Override
    public Monomial<E> createUnitTerm() {
        return Monomial.withZeroExponents(nVariables, ring.getOne());
    }

    @Override
    public Monomial<E> createZeroTerm() {
        return Monomial.withZeroExponents(nVariables, ring.getZero());
    }

    @Override
    public boolean isOverField() {return ring.isField();}

    @Override
    public boolean isOverFiniteField() {return ring.isFiniteField();}

    @Override
    public boolean isOverZ() {return ring.equals(Rings.Z);}

    @Override
    public BigInteger coefficientRingCardinality() {return ring.cardinality();}

    @Override
    public BigInteger coefficientRingCharacteristic() {return ring.characteristic();}

    @Override
    public boolean isOverPerfectPower() {
        return ring.isPerfectPower();
    }

    @Override
    public BigInteger coefficientRingPerfectPowerBase() {
        return ring.perfectPowerBase();
    }

    @Override
    public BigInteger coefficientRingPerfectPowerExponent() {
        return ring.perfectPowerExponent();
    }

    @Override
    @SuppressWarnings("unchecked")
    public MultivariatePolynomial<E>[] createArray(int length) {return new MultivariatePolynomial[length];}

    @Override
    @SuppressWarnings("unchecked")
    public MultivariatePolynomial<E>[][] createArray2d(int length) {
        return new MultivariatePolynomial[length][];
    }

    @Override
    @SuppressWarnings("unchecked")
    public MultivariatePolynomial<E>[][] createArray2d(int length1, int length2) {
        return new MultivariatePolynomial[length1][length2];
    }

    @Override
    public boolean sameCoefficientRingWith(MultivariatePolynomial<E> oth) {
        return nVariables == oth.nVariables && ring.equals(oth.ring);
    }

    @Override
    public MultivariatePolynomial<E> setCoefficientRingFrom(MultivariatePolynomial<E> poly) {
        return setRing(poly.ring);
    }

    @Override
    boolean isZeroMonomial(Monomial<E> a) {
        return ring.isZero(a.coefficient);
    }

    @Override
    Monomial<E> multiply(Monomial<E> a, Monomial<E> b) {
        return a.multiply(b, ring.multiply(a.coefficient, b.coefficient));
    }

    @Override
    Monomial<E> divideOrNull(Monomial<E> a, Monomial<E> b) {
        E e = ring.divideOrNull(a.coefficient, b.coefficient);
        if (e == null)
            return null;
        return a.divide(b, e);
    }

    /** release caches */
    @Override
    protected void release() {
        super.release();
        /* add cache in the future */
    }


    /**
     * Returns a copy of this with coefficient reduced to a {@code newRing}
     *
     * @param newRing the new ring
     * @return a copy of this reduced to the ring specified by {@code newRing}
     */
    public MultivariatePolynomial<E> setRing(Ring<E> newRing) {
        if (ring == newRing)
            return clone();
        MonomialSet<Monomial<E>> newData = new MonomialSet<>(ordering);
        for (Monomial<E> e : terms)
            add(newData, e.setRing(newRing));
        return new MultivariatePolynomial<>(nVariables, newRing, ordering, newData);
    }

    /** internal API */
    public MultivariatePolynomial<E> setRingUnsafe(Ring<E> newRing) {
        return new MultivariatePolynomial<>(nVariables, newRing, ordering, terms);
    }

    /**
     * Creates constant polynomial with specified value
     *
     * @param val value
     * @return constant polynomial with specified value
     */
    public MultivariatePolynomial<E> createConstant(E val) {
        MonomialSet<Monomial<E>> data = new MonomialSet<>(ordering);
        if (!ring.isZero(val))
            data.add(Monomial.withZeroExponents(nVariables, val));
        return new MultivariatePolynomial<>(nVariables, ring, ordering, data);
    }

    @Override
    public MultivariatePolynomial<E> createZero() {
        return createConstant(ring.getZero());
    }

    @Override
    public MultivariatePolynomial<E> createOne() {
        return createConstant(ring.getOne());
    }

    /**
     * Creates linear polynomial of the form {@code cc + lc * variable}
     *
     * @param variable the variable
     * @param cc       the constant coefficient
     * @param lc       the leading coefficient
     * @return linear polynomial {@code cc + lc * variable}
     */
    public MultivariatePolynomial<E> createLinear(int variable, E cc, E lc) {
        MonomialSet<Monomial<E>> data = new MonomialSet<>(ordering);
        if (!ring.isZero(cc))
            data.add(Monomial.withZeroExponents(nVariables, cc));
        if (!ring.isZero(lc)) {
            int[] lcDegreeVector = new int[nVariables];
            lcDegreeVector[variable] = 1;
            data.add(new Monomial<>(lcDegreeVector, 1, lc));
        }
        return new MultivariatePolynomial<>(nVariables, ring, ordering, data);
    }

    @Override
    public boolean isMonic() {
        return ring.isOne(lc());
    }

    @Override
    public int signumOfLC() {
        return ring.signum(lc());
    }

    @Override
    public boolean isZero() {
        return terms.size() == 0;
    }

    @Override
    public boolean isOne() {
        if (size() != 1)
            return false;
        Monomial<E> lt = terms.first();
        return lt.isZeroVector() && ring.isOne(lt.coefficient);
    }

    @Override
    public boolean isUnitCC() {
        return ring.isOne(cc());
    }

    @Override
    public boolean isConstant() {
        return size() == 0 || (size() == 1 && terms.first().isZeroVector());
    }

    @Override
    public Monomial<E> lt() {
        return size() == 0 ? Monomial.withZeroExponents(nVariables, ring.getZero()) : terms.last();
    }

    /**
     * Returns the leading coefficient of this polynomial that is coefficient of the largest term according to the
     * ordering.
     *
     * @return leading coefficient of this polynomial
     */
    public E lc() {
        return lt().coefficient;
    }

    /**
     * Sets the leading coefficient to the specified value
     *
     * @param val new value for the lc
     * @return the leading coefficient to the specified value
     */
    public MultivariatePolynomial<E> setLC(E val) {
        if (isZero())
            return add(val);
        terms.add(lt().setCoefficient(ring.valueOf(val)));
        return this;
    }

    /**
     * Returns the constant coefficient of this polynomial.
     *
     * @return constant coefficient of this polynomial
     */
    public E cc() {
        Monomial<E> zero = Monomial.withZeroExponents(nVariables, ring.getZero());
        return terms.getOrDefault(zero, zero).coefficient;
    }

    /**
     * Returns the content of this polynomial.
     *
     * @return content of this polynomial
     */
    public E content() {
        return ring.gcd(coefficients());
    }

    /**
     * Returns iterable over polynomial coefficients
     *
     * @return iterable over polynomial coefficients
     */
    public Iterable<E> coefficients() {
        return () -> new It<>(terms.iterator());
    }

    /**
     * Returns array of polynomial coefficients
     *
     * @return array of polynomial coefficients
     */
    public E[] coefficientsArray() {
        if (isZero())
            return ring.createZeroesArray(1);

        E[] array = ring.createArray(size());
        int i = 0;
        for (Monomial<E> term : this)
            array[i++] = term.coefficient;
        return array;
    }

    private static class It<V> implements Iterator<V> {
        final Iterator<Monomial<V>> inner;

        public It(Iterator<Monomial<V>> inner) {
            this.inner = inner;
        }

        @Override
        public boolean hasNext() {
            return inner.hasNext();
        }

        @Override
        public V next() {
            return inner.next().coefficient;
        }
    }

    @Override
    public MultivariatePolynomial<E> primitivePart(int variable) {
        return asNormalMultivariate(asOverUnivariateEliminate(variable).primitivePart(), variable);
    }

    @Override
    public UnivariatePolynomial<E> contentUnivariate(int variable) {
        return asOverUnivariate(variable).content();
    }

    @Override
    public MultivariatePolynomial<E> primitivePart() {
        MultivariatePolynomial<E> r = divideOrNull(content());
        assert r != null;
        return r;
    }

    @Override
    public MultivariatePolynomial<E> primitivePartSameSign() {
        E c = content();
        if (signumOfLC() < 0)
            c = ring.negate(c);
        MultivariatePolynomial<E> r = divideOrNull(c);
        assert r != null;
        return r;
    }

    @Override
    public MultivariatePolynomial<E> divideByLC(MultivariatePolynomial<E> other) {
        return divideOrNull(other.lc());
    }

    /**
     * Divides this polynomial by a {@code factor} or returns {@code null} (causing loss of internal data) if some of
     * the elements can't be exactly divided by the {@code factor}. NOTE: if {@code null} is returned, the content of
     * {@code this} is destroyed.
     *
     * @param factor the factor
     * @return {@code this} divided by the {@code factor} or {@code null}
     */
    public MultivariatePolynomial<E> divideOrNull(E factor) {
        if (ring.isOne(factor))
            return this;
        if (ring.isField())
            return multiply(ring.reciprocal(factor)); // <- this is typically faster than the division
        for (Entry<DegreeVector, Monomial<E>> entry : terms.entrySet()) {
            Monomial<E> term = entry.getValue();
            E quot = ring.divideOrNull(term.coefficient, factor);
            if (quot == null)
                return null;
            entry.setValue(term.setCoefficient(quot));
        }
        release();
        return this;
    }

    /**
     * Divides this polynomial by a {@code factor} or throws exception if exact division is not possible
     *
     * @param factor the factor
     * @return {@code this} divided by the {@code factor}
     * @throws ArithmeticException if exact division is not possible
     */
    public MultivariatePolynomial<E> divideExact(E factor) {
        MultivariatePolynomial<E> r = divideOrNull(factor);
        if (r == null)
            throw new ArithmeticException("not divisible " + this + " / " + factor);
        return r;
    }

    @Override
    public MultivariatePolynomial<E> divideOrNull(Monomial<E> monomial) {
        if (monomial.isZeroVector())
            return divideOrNull(monomial.coefficient);
        MonomialSet<Monomial<E>> map = new MonomialSet<>(ordering);
        for (Monomial<E> term : terms) {
            Monomial<E> dv = divideOrNull(term, monomial);
            if (dv == null)
                return null;
            map.add(dv);
        }
        loadFrom(map);
        release();
        return this;
    }

    /**
     * Makes this polynomial monic if possible, if not -- destroys this and returns null
     *
     * @return monic this or null if the ring does not support exact division by lc
     */
    @Override
    public MultivariatePolynomial<E> monic() {
        if (isZero())
            return this;
        return divideOrNull(lc());
    }

    /**
     * Sets {@code this} to its monic part multiplied by the {@code factor} modulo {@code modulus} (that is {@code
     * monic(modulus).multiply(factor)} ).
     *
     * @param factor the factor
     * @return {@code this}
     */
    public MultivariatePolynomial<E> monic(E factor) {
        E lc = lc();
        return multiply(factor).divideOrNull(lc);
    }

    @Override
    public MultivariatePolynomial<E> monicWithLC(MultivariatePolynomial<E> other) {
        return monic(other.lc());
    }

    /**
     * Returns a copy of this with {@code value} substituted for {@code variable}.
     *
     * @param variable the variable
     * @param value    the value
     * @return a new multivariate polynomial with {@code value} substituted for {@code variable} but still with the same
     * {@link #nVariables} (though the effective number of variables is {@code nVariables - 1}, compare to {@link
     * #eliminate(int, Object)})
     * @see #eliminate(int, Object)
     */
    public MultivariatePolynomial<E> evaluate(int variable, E value) {
        value = ring.valueOf(value);
        if (ring.isZero(value))
            return evaluateAtZero(variable);
        PrecomputedPowers<E> powers = new PrecomputedPowers<>(value, ring);
        return evaluate(variable, powers);
    }

    /**
     * Returns a copy of this with {@code value} substituted for {@code variable}.
     *
     * @param variable the variable
     * @return a new multivariate polynomial with {@code value} substituted for {@code variable} but still with the same
     * {@link #nVariables} (though the effective number of variables is {@code nVariables - 1}, compare to {@link
     * #eliminate(int, long)})
     */
    MultivariatePolynomial<E> evaluate(int variable, PrecomputedPowers<E> powers) {
        if (degree(variable) == 0)
            return clone();
        if (ring.isZero(powers.value))
            return evaluateAtZero(variable);
        MonomialSet<Monomial<E>> newData = new MonomialSet<>(ordering);
        for (Monomial<E> el : terms) {
            E val = ring.multiply(el.coefficient, powers.pow(el.exponents[variable]));
            add(newData, el.setZero(variable, val));
        }
        return new MultivariatePolynomial<E>(nVariables, ring, ordering, newData);
    }

    UnivariatePolynomial<E> evaluateAtZeroAllExcept(int variable) {
        E[] uData = ring.createArray(degree(variable) + 1);
        out:
        for (Monomial<E> el : terms) {
            if (el.totalDegree != 0 && el.exponents[variable] == 0)
                continue;
            for (int i = 0; i < nVariables; ++i)
                if (i != variable && el.exponents[i] != 0)
                    continue out;
            int uExp = el.exponents[variable];
            uData[uExp] = ring.add(uData[uExp], el.coefficient);
        }
        return UnivariatePolynomial.createUnsafe(ring, uData);
    }

    /**
     * Returns a copy of this with {@code values} substituted for {@code variables}.
     *
     * @param variables the variables
     * @param values    the values
     * @return a new multivariate polynomial with {@code value} substituted for {@code variable} but still with the same
     * {@link #nVariables} (though the effective number of variables is {@code nVariables - 1}, compare to {@link
     * #eliminate(int, Object)})
     * @see #eliminate(int, Object)
     */
    @SuppressWarnings("unchecked")
    public MultivariatePolynomial<E> evaluate(int[] variables, E[] values) {
        for (E value : values)
            if (!ring.isZero(value))
                return evaluate(new PrecomputedPowersHolder<>(nVariables, variables, values, ring), variables, ones(nVariables));

        // <- all values are zero
        return evaluateAtZero(variables);
    }

    /* cached array of units */
    private static int[][] ones = new int[16][];

    private static int[] ones(int len) {
        if (len < ones.length)
            return ones[len];
        else
            return ArraysUtil.arrayOf(1, len);
    }

    static {
        for (int i = 0; i < ones.length; i++)
            ones[i] = ArraysUtil.arrayOf(1, i);
    }

    /** substitutes {@code values} for {@code variables} */
    @SuppressWarnings("unchecked")
    MultivariatePolynomial<E> evaluate(PrecomputedPowersHolder<E> powers, int[] variables) {
        return evaluate(powers, variables, ones(variables.length));
    }

    /** substitutes {@code values} for {@code variables} */
    @SuppressWarnings("unchecked")
    MultivariatePolynomial<E> evaluate(PrecomputedPowersHolder<E> powers, int[] variables, int[] raiseFactors) {
        MonomialSet<Monomial<E>> newData = new MonomialSet<>(ordering);
        for (Monomial<E> el : terms) {
            Monomial<E> r = el;
            E value = el.coefficient;
            for (int i = 0; i < variables.length; ++i) {
                value = ring.multiply(value, powers.pow(variables[i], raiseFactors[i] * el.exponents[variables[i]]));
                r = r.setZero(variables[i], value);
            }

            add(newData, r);
        }
        return new MultivariatePolynomial<>(nVariables, ring, ordering, newData);
    }

    /**
     * Evaluates this polynomial at specified points
     */
    @SuppressWarnings("unchecked")
    public MultivariatePolynomial<E>[] evaluate(int variable, E... values) {
        return Arrays.stream(values).map(p -> evaluate(variable, p)).toArray(MultivariatePolynomial[]::new);
    }

    /**
     * Returns a copy of this with {@code value} substituted for {@code variable}.
     *
     * @param variable the variable
     * @param value    the value
     * @return a new multivariate polynomial with {@code value} substituted for {@code variable} but still with the same
     * {@link #nVariables} (though the effective number of variables is {@code nVariables - 1}, compare to {@link
     * #eliminate(int, long)})
     * @see #eliminate(int, long)
     */
    public MultivariatePolynomial<E> evaluate(int variable, long value) {
        return evaluate(variable, ring.valueOf(value));
    }

    /**
     * Substitutes {@code value} for {@code variable} and eliminates {@code variable} from the list of variables so that
     * the resulting polynomial has {@code result.nVariables = this.nVariables - 1}.
     *
     * @param variable the variable
     * @param value    the value
     * @return a new multivariate polynomial with {@code value} substituted for {@code variable} and  {@code nVariables
     * = nVariables - 1})
     * @see #evaluate(int, Object)
     */
    public MultivariatePolynomial<E> eliminate(int variable, E value) {
        value = ring.valueOf(value);
        MonomialSet<Monomial<E>> newData = new MonomialSet<>(ordering);
        PrecomputedPowers<E> powers = new PrecomputedPowers<>(value, ring);
        for (Monomial<E> el : terms) {
            E val = ring.multiply(el.coefficient, powers.pow(el.exponents[variable]));
            add(newData, el.without(variable, val));
        }
        return new MultivariatePolynomial<>(nVariables - 1, ring, ordering, newData);
    }

    /**
     * Substitutes {@code value} for {@code variable} and eliminates {@code variable} from the list of variables so that
     * the resulting polynomial has {@code result.nVariables = this.nVariables - 1}.
     *
     * @param variable the variable
     * @param value    the value
     * @return a new multivariate polynomial with {@code value} substituted for {@code variable} and  {@code nVariables
     * = nVariables - 1})
     * @see #evaluate(int, long)
     */
    public MultivariatePolynomial<E> eliminate(int variable, long value) {
        return eliminate(variable, ring.valueOf(value));
    }

    private static final int SIZE_OF_POWERS_CACHE = 32;

    /** cached powers used to save some time */
    static final class PrecomputedPowers<E> {
        private final E value;
        private final Ring<E> ring;
        // TODO: store map here
        private final E[] precomputedPowers;

        PrecomputedPowers(E value, Ring<E> ring) {
            this(SIZE_OF_POWERS_CACHE, value, ring);
        }

        PrecomputedPowers(int cacheSize, E value, Ring<E> ring) {
            this.value = ring.valueOf(value);
            this.ring = ring;
            this.precomputedPowers = ring.createArray(cacheSize);
        }

        E pow(int exponent) {
            if (exponent >= precomputedPowers.length)
                return ring.pow(value, exponent);

            if (precomputedPowers[exponent] != null)
                return precomputedPowers[exponent];

            E result = ring.getOne();
            E k2p = value;
            int rExp = 0, kExp = 1;
            for (; ; ) {
                if ((exponent & 1) != 0)
                    precomputedPowers[rExp += kExp] = result = ring.multiply(result, k2p);
                exponent = exponent >> 1;
                if (exponent == 0)
                    return precomputedPowers[rExp] = result;
                precomputedPowers[kExp *= 2] = k2p = ring.multiply(k2p, k2p);
            }
        }
    }

    /** holds an array of precomputed powers */
    static final class PrecomputedPowersHolder<E> {
        final int cacheSize;
        final Ring<E> ring;
        final PrecomputedPowers<E>[] powers;

        PrecomputedPowersHolder(int nVariables, int[] variables, E[] points, Ring<E> ring) {
            this(SIZE_OF_POWERS_CACHE, nVariables, variables, points, ring);
        }

        @SuppressWarnings("unchecked")
        PrecomputedPowersHolder(int cacheSize, int nVariables, int[] variables, E[] points, Ring<E> ring) {
            this.cacheSize = cacheSize;
            this.ring = ring;
            this.powers = new PrecomputedPowers[nVariables];
            for (int i = 0; i < points.length; i++)
                powers[variables[i]] = points[i] == null ? null : new PrecomputedPowers<>(cacheSize, points[i], ring);
        }

        void set(int i, E point) {
            if (powers[i] == null || !powers[i].value.equals(point))
                powers[i] = new PrecomputedPowers<>(cacheSize, point, ring);
        }

        E pow(int variable, int exponent) {
            return powers[variable].pow(exponent);
        }
    }


    /**
     * Returns a copy of this with {@code poly} substituted for {@code variable}.
     *
     * @param variable the variable
     * @param poly     the replacement for the variable
     * @return a copy of this with  {@code variable -> poly}
     */
    public MultivariatePolynomial<E> substitute(int variable, MultivariatePolynomial<E> poly) {
        if (poly.isConstant())
            return evaluate(variable, poly.cc());
        PrecomputedSubstitution<E> subsPowers;
        if (poly.isEffectiveUnivariate())
            subsPowers = new USubstitution<>(poly.asUnivariate(), poly.univariateVariable(), nVariables, ordering);
        else
            subsPowers = new MSubstitution<>(poly);

        MultivariatePolynomial<E> result = createZero();
        for (Monomial<E> term : this) {
            int exponent = term.exponents[variable];
            if (exponent == 0) {
                result.add(term);
                continue;
            }

            result.add(subsPowers.pow(exponent).multiply(term.setZero(variable)));
        }
        return result;
    }

    /**
     * Returns a copy of this with {@code variable -> variable + shift}
     *
     * @param variable the variable
     * @param shift    shift amount
     * @return a copy of this with  {@code variable -> variable + shift}
     */
    public MultivariatePolynomial<E> shift(int variable, long shift) {
        return shift(variable, ring.valueOf(shift));
    }

    /**
     * Returns a copy of this with {@code variable -> variable + shift}
     *
     * @param variable the variable
     * @param shift    shift amount
     * @return a copy of this with  {@code variable -> variable + shift}
     */
    @SuppressWarnings("unchecked")
    public MultivariatePolynomial<E> shift(int variable, E shift) {
        if (ring.isZero(shift))
            return clone();
        shift = ring.valueOf(shift);

        USubstitution<E> shifts = new USubstitution<>(UnivariatePolynomial.createUnsafe(ring, ring.createArray(shift, ring.getOne())), variable, nVariables, ordering);
        MultivariatePolynomial<E> result = createZero();
        for (Monomial<E> term : this) {
            int exponent = term.exponents[variable];
            if (exponent == 0) {
                result.add(term);
                continue;
            }

            result.add(shifts.pow(exponent).multiply(term.setZero(variable)));
        }
        return result;
    }

    /**
     * Returns a copy of this with {@code variables -> variables + shifts}
     *
     * @param variables the variables
     * @param shifts    the corresponding shifts
     * @return a copy of this with {@code variables -> variables + shifts}
     */
    @SuppressWarnings("unchecked")
    public MultivariatePolynomial<E> shift(int[] variables, E[] shifts) {
        PrecomputedSubstitution<E>[] powers = new PrecomputedSubstitution[nVariables];
        boolean allShiftsAreZero = true;
        for (int i = 0; i < variables.length; ++i) {
            if (!ring.isZero(shifts[i]))
                allShiftsAreZero = false;
            powers[variables[i]] = new USubstitution<>(UnivariatePolynomial.create(ring, ring.createArray(shifts[i], ring.getOne())), variables[i], nVariables, ordering);
        }

        if (allShiftsAreZero)
            return clone();

        PrecomputedSubstitutions<E> calculatedShifts = new PrecomputedSubstitutions<>(powers);

        MultivariatePolynomial<E> result = createZero();
        for (Monomial<E> term : this) {
            MultivariatePolynomial<E> temp = createOne();
            for (int variable : variables) {
                if (term.exponents[variable] != 0) {
                    temp = temp.multiply(calculatedShifts.getSubstitutionPower(variable, term.exponents[variable]));
                    term = term.setZero(variable);
                }
            }
            if (temp.isOne()) {
                result.add(term);
                continue;
            }
            result.add(temp.multiply(term));
        }
        return result;
    }

    static final class PrecomputedSubstitutions<E> {
        final PrecomputedSubstitution<E>[] subs;

        public PrecomputedSubstitutions(PrecomputedSubstitution<E>[] subs) {
            this.subs = subs;
        }

        MultivariatePolynomial<E> getSubstitutionPower(int var, int exponent) {
            if (subs[var] == null)
                throw new IllegalArgumentException();

            return subs[var].pow(exponent);
        }
    }

    interface PrecomputedSubstitution<E> {
        MultivariatePolynomial<E> pow(int exponent);
    }

    static final class USubstitution<E> implements PrecomputedSubstitution<E> {
        final int variable;
        final int nVariables;
        final Comparator<DegreeVector> ordering;
        final UnivariatePolynomial<E> base;
        final TIntObjectHashMap<UnivariatePolynomial<E>> uCache = new TIntObjectHashMap<>();
        final TIntObjectHashMap<MultivariatePolynomial<E>> mCache = new TIntObjectHashMap<>();

        USubstitution(UnivariatePolynomial<E> base, int variable, int nVariables, Comparator<DegreeVector> ordering) {
            this.nVariables = nVariables;
            this.variable = variable;
            this.ordering = ordering;
            this.base = base;
        }

        @Override
        public MultivariatePolynomial<E> pow(int exponent) {
            MultivariatePolynomial<E> cached = mCache.get(exponent);
            if (cached != null)
                return cached.clone();
            UnivariatePolynomial<E> r = PolynomialMethods.polyPow(base, exponent, true, uCache);
            mCache.put(exponent, cached = asMultivariate(r, nVariables, variable, ordering));
            return cached.clone();
        }
    }

    static final class MSubstitution<E> implements PrecomputedSubstitution<E> {
        final MultivariatePolynomial<E> base;
        final TIntObjectHashMap<MultivariatePolynomial<E>> cache = new TIntObjectHashMap<>();

        MSubstitution(MultivariatePolynomial<E> base) {
            this.base = base;
        }

        @Override
        public MultivariatePolynomial<E> pow(int exponent) {
            return PolynomialMethods.polyPow(base, exponent, true, cache);
        }
    }

    @Override
    public MultivariatePolynomial<E> negate() {
        for (Entry<DegreeVector, Monomial<E>> entry : terms.entrySet()) {
            Monomial<E> term = entry.getValue();
            entry.setValue(term.negate(ring));
        }
        release();
        return this;
    }

    @Override
    void add(MonomialSet<Monomial<E>> terms, Monomial<E> term) {
        add(terms, term, ring);
    }

    @Override
    void subtract(MonomialSet<Monomial<E>> terms, Monomial<E> term) {
        subtract(terms, term, ring);
    }

    /**
     * Adds {@code oth} to this polynomial
     *
     * @param oth other polynomial
     * @return {@code this + oth}
     */
    public MultivariatePolynomial<E> add(E oth) {
        oth = ring.valueOf(oth);
        if (ring.isZero(oth))
            return this;
        add(terms, Monomial.withZeroExponents(nVariables, oth));
        release();
        return this;
    }

    /**
     * Subtracts {@code oth} from this polynomial
     *
     * @param oth other polynomial
     * @return {@code this - oth}
     */
    public MultivariatePolynomial<E> subtract(E oth) {
        return add(ring.negate(ring.valueOf(oth)));
    }

    @Override
    public MultivariatePolynomial<E> increment() {
        return add(ring.getOne());
    }

    @Override
    public MultivariatePolynomial<E> decrement() {
        return subtract(ring.getOne());
    }

    /**
     * Multiplies {@code this} by the {@code factor}
     *
     * @param factor the factor
     * @return {@code} this multiplied by the {@code factor}
     */
    public MultivariatePolynomial<E> multiply(E factor) {
        factor = ring.valueOf(factor);
        if (ring.isOne(factor))
            return this;
        if (ring.isZero(factor))
            return toZero();
        for (Entry<DegreeVector, Monomial<E>> entry : terms.entrySet()) {
            Monomial<E> term = entry.getValue();
            E val = ring.multiply(term.coefficient, factor);
            if (!ring.isZero(val))
                entry.setValue(term.setCoefficient(val));
        }
        release();
        return this;
    }

    @Override
    public MultivariatePolynomial<E> multiplyByLC(MultivariatePolynomial<E> other) {
        return multiply(other.lc());
    }

    @Override
    public MultivariatePolynomial<E> multiply(Monomial<E> monomial) {
        checkSameDomainWith(monomial);
        if (monomial.isZeroVector())
            return multiply(monomial.coefficient);
        if (ring.isZero(monomial.coefficient))
            return toZero();

        MonomialSet<Monomial<E>> newMap = new MonomialSet<>(ordering);
        for (Monomial<E> thisElement : terms) {
            E val = ring.multiply(thisElement.coefficient, monomial.coefficient);
            if (!ring.isZero(val))
                newMap.add(thisElement.multiply(monomial, val));
        }

        return loadFrom(newMap);
    }

    @Override
    public MultivariatePolynomial<E> multiply(long factor) {
        return multiply(ring.valueOf(factor));
    }

    @Override
    public MultivariatePolynomial<E> multiplyByBigInteger(BigInteger factor) {
        return multiply(ring.valueOfBigInteger(factor));
    }

    @Override
    public MultivariatePolynomial<E> multiply(MultivariatePolynomial<E> oth) {
        assertSameCoefficientRingWith(oth);
        MonomialSet<Monomial<E>> newMap = new MonomialSet<>(ordering);
        for (Monomial<E> othElement : oth.terms)
            for (Monomial<E> thisElement : terms)
                add(newMap, thisElement.multiply(othElement, ring.multiply(thisElement.coefficient, othElement.coefficient)));

        return loadFrom(newMap);
    }

    @Override
    public MultivariatePolynomial<E> square() {
        return multiply(this);
    }

    @Override
    public MultivariatePolynomial<E> evaluateAtRandom(int variable, RandomGenerator rnd) {
        return evaluate(variable, ring.randomElement(rnd));
    }

    @Override
    public MultivariatePolynomial<E> evaluateAtRandomPreservingSkeleton(int variable, RandomGenerator rnd) {
        if (degree(variable) == 0)
            return clone();
        //desired skeleton
        Set<DegreeVector> skeleton = getSkeletonExcept(variable);
        MultivariatePolynomial<E> tmp;
        do {
            E randomPoint = ring.randomElement(rnd);
            tmp = evaluate(variable, randomPoint);
        } while (!skeleton.equals(tmp.getSkeleton()));
        return tmp;
    }

    @Override
    public MultivariatePolynomial<E> derivative(int variable, int order) {
        MonomialSet<Monomial<E>> newTerms = new MonomialSet<>(ordering);
        for (Monomial<E> term : this) {
            int exponent = term.exponents[variable];
            if (exponent < order)
                continue;
            E newCoefficient = term.coefficient;
            for (int i = 0; i < order; ++i)
                newCoefficient = ring.multiply(newCoefficient, ring.valueOf(exponent - i));
            int[] newExponents = term.exponents.clone();
            newExponents[variable] -= order;

            add(newTerms, new Monomial<>(newExponents, term.totalDegree - order, newCoefficient));
        }
        return new MultivariatePolynomial<>(nVariables, ring, ordering, newTerms);
    }

    /** exp * (exp - 1) * ... * (exp - order + 1) / (1 * 2 * ... * order) mod modulus */
    static BigInteger seriesCoefficientFactor0(int exponent, int order, IntegersZp ring) {
        if (!ring.modulus.isInt() || order < ring.modulus.intValueExact())
            return seriesCoefficientFactor1(exponent, order, ring);
        return BigInteger.valueOf(MultivariatePolynomialZp64.seriesCoefficientFactor(exponent, order, ring.asZp64()));
    }

    /** exp * (exp - 1) * ... * (exp - order + 1) / (1 * 2 * ... * order) mod modulus */
    static <E> E seriesCoefficientFactor1(int exponent, int order, Ring<E> ring) {
        E factor = ring.getOne();
        for (int i = 0; i < order; ++i)
            factor = ring.multiply(factor, ring.valueOf(exponent - i));
        factor = ring.divideExact(factor, ring.factorial(order));
        return factor;
    }

    /** exp * (exp - 1) * ... * (exp - order + 1) / (1 * 2 * ... * order) mod modulus */
    static <E> E seriesCoefficientFactor2(int exponent, int order, Ring<E> ring) {
        BigInteger factor = BigInteger.ONE;
        for (int i = 0; i < order; ++i)
            factor = factor.multiply(BigInteger.valueOf(exponent - i));
        factor = factor.divideExact(Rings.Z.factorial(order));
        return ring.valueOfBigInteger(factor);
    }

    /** exp * (exp - 1) * ... * (exp - order + 1) / (1 * 2 * ... * order) mod modulus */
    @SuppressWarnings("unchecked")
    static <E> E seriesCoefficientFactor(int exponent, int order, Ring<E> ring) {
        if (ring instanceof IntegersZp)
            return (E) seriesCoefficientFactor0(exponent, order, (IntegersZp) ring);
        BigInteger characteristics = ring.characteristic();
        if (characteristics == null || !characteristics.isInt() || characteristics.intValueExact() > order)
            return seriesCoefficientFactor1(exponent, order, ring);

        return seriesCoefficientFactor2(exponent, order, ring);
    }

    @Override
    public MultivariatePolynomial<E> seriesCoefficient(int variable, int order) {
        if (order == 0)
            return clone();
        if (isConstant())
            return createZero();

        MonomialSet<Monomial<E>> newTerms = new MonomialSet<>(ordering);
        for (Monomial<E> term : this) {
            int exponent = term.exponents[variable];
            if (exponent < order)
                continue;

            int[] newExponents = term.exponents.clone();
            newExponents[variable] -= order;

            E newCoefficient = ring.multiply(term.coefficient, seriesCoefficientFactor(exponent, order, ring));
            add(newTerms, new Monomial<>(newExponents, term.totalDegree - order, newCoefficient));
        }
        return new MultivariatePolynomial<>(nVariables, ring, ordering, newTerms);
    }

    /**
     * Returns a stream of coefficients of this
     *
     * @return stream of coefficients
     */
    public Stream<E> stream() {
        return terms.values().stream().map(e -> e.coefficient);
    }

    /**
     * Maps terms of this using specified mapping function
     *
     * @param newRing the new ring
     * @param mapper  mapping
     * @param <T>     new element type
     * @return a new polynomial with terms obtained by applying mapper to this terms
     */
    public <T> MultivariatePolynomial<T> mapTerms(Ring<T> newRing, Function<Monomial<E>, Monomial<T>> mapper) {
        return terms.values()
                .stream()
                .map(mapper)
                .collect(new PolynomialCollector<>(() -> zero(nVariables, newRing, ordering)));
    }

    /**
     * Maps coefficients of this using specified mapping function
     *
     * @param newRing the new ring
     * @param mapper  mapping
     * @param <T>     new element type
     * @return a new polynomial with terms obtained by applying mapper to this terms (only coefficients are changed)
     */
    public <T> MultivariatePolynomial<T> mapCoefficients(Ring<T> newRing, Function<E, T> mapper) {
        return mapTerms(newRing, t -> new Monomial<>(t.exponents, t.totalDegree, mapper.apply(t.coefficient)));
    }

    /**
     * Maps coefficients of this using specified mapping function
     *
     * @param newDomain the new ring
     * @param mapper    mapping
     * @return a new polynomial with terms obtained by applying mapper to this terms (only coefficients are changed)
     */
    public MultivariatePolynomialZp64 mapCoefficients(IntegersZp64 newDomain, ToLongFunction<E> mapper) {
        return terms.values()
                .stream()
                .map(t -> new MonomialZp64(t.exponents, t.totalDegree, mapper.applyAsLong(t.coefficient)))
                .collect(new PolynomialCollector<>(() -> MultivariatePolynomialZp64.zero(nVariables, newDomain, ordering)));
    }

    @Override
    public int compareTo(MultivariatePolynomial<E> oth) {
        int c = Integer.compare(size(), oth.size());
        if (c != 0)
            return c;
        Iterator<Monomial<E>>
                thisIt = iterator(),
                othIt = oth.iterator();

        while (thisIt.hasNext() && othIt.hasNext()) {
            Monomial<E>
                    a = thisIt.next(),
                    b = othIt.next();

            if ((c = ordering.compare(a, b)) != 0)
                return c;

            if ((c = ring.compare(a.coefficient, b.coefficient)) != 0)
                return c;
        }
        return 0;
    }

    @Override
    @SuppressWarnings("unchecked")
    public MultivariatePolynomial<E> clone() {
        return new MultivariatePolynomial<>(nVariables, ring, ordering, terms.clone());
    }

    @Override
    public MultivariatePolynomial<E> parsePoly(String string) {
        MultivariatePolynomial<E> r = parse(string, ring, ordering);
        if (r.nVariables != nVariables)
            return parsePoly(string, WithVariables.defaultVars(nVariables));
        return r;
    }

    @Override
    public MultivariatePolynomial<E> parsePoly(String string, String[] variables) {
        MultivariatePolynomial<E> r = parse(string, ring, ordering, variables);
        if (r.nVariables != nVariables)
            throw new IllegalArgumentException("not from this field");
        return r;
    }

    public MultivariatePolynomial<E> parsePoly(String string, ElementParser<E> eParser, String[] variables) {
        MultivariatePolynomial<E> r = Parser.parse(string, ring, eParser, ordering, variables);
        if (r.nVariables != nVariables)
            throw new IllegalArgumentException("not from this field");
        return r;
    }

    private static <E> String coeffToString(ToStringSupport<E> cfxToString, E coeff) {
        String cfs = cfxToString.toString(coeff);
        if (cfs.matches("\\d+"))
            return cfs;
        if (cfs.startsWith("(") && cfs.endsWith(")"))
            return cfs;
        else
            return "(" + cfs + ")";
    }

    @Override
    public String toString(String[] vars) {
        return toString(ring, vars);
    }

    public String toString(ToStringSupport<E> cfxToString, String[] vars) {
        StringBuilder sb = new StringBuilder();
        boolean first = true;
        for (Monomial<E> term : terms) {
            E coeff = term.coefficient;
            if (ring.isZero(coeff))
                continue;
            String monomialString = term.toString(vars);
            if (first) {
                if (!ring.isOne(coeff) || monomialString.isEmpty()) {
                    sb.append(coeffToString(cfxToString, coeff));
                    if (!monomialString.isEmpty())
                        sb.append("*");
                }
                sb.append(monomialString);
                first = false;
            } else {
                if (ring.signum(coeff) > 0)
                    sb.append("+");
                else {
                    sb.append("-");
                    coeff = ring.negate(coeff);
                }

                if (!ring.isOne(coeff) || monomialString.isEmpty()) {
                    sb.append(coeffToString(cfxToString, coeff));
                    if (!monomialString.isEmpty())
                        sb.append("*");
                }
                sb.append(monomialString);
            }
        }
        return sb.length() == 0 ? "0" : sb.toString();
    }

    @Override
    public String coefficientRingToString() {
        return ring.toString();
    }
}<|MERGE_RESOLUTION|>--- conflicted
+++ resolved
@@ -315,11 +315,7 @@
 
             add(terms, newTerm, ring);
         }
-<<<<<<< HEAD
-        return new MultivariatePolynomial<>(nVariables - variables.length, ring, ordering, terms);
-=======
         return new MultivariatePolynomial<>(restVariables.length, ring, ordering, terms);
->>>>>>> 2ee9741e
     }
 
     /**
