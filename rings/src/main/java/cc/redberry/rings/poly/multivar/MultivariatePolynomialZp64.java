package cc.redberry.rings.poly.multivar;

import cc.redberry.libdivide4j.FastDivision;
import cc.redberry.rings.*;
import cc.redberry.rings.bigint.BigInteger;
import cc.redberry.rings.poly.MachineArithmetic;
import cc.redberry.rings.poly.MultivariateRing;
import cc.redberry.rings.poly.PolynomialMethods;
import cc.redberry.rings.poly.UnivariateRing;
import cc.redberry.rings.poly.univar.UnivariatePolynomialZ64;
import cc.redberry.rings.poly.univar.UnivariatePolynomialZp64;
import cc.redberry.rings.util.ArraysUtil;
import gnu.trove.map.hash.TIntObjectHashMap;
import org.apache.commons.math3.random.RandomGenerator;

import java.util.Arrays;
import java.util.Comparator;
import java.util.Iterator;
import java.util.Map.Entry;
import java.util.Set;
import java.util.function.Function;
import java.util.function.LongFunction;

/**
 * Multivariate polynomial over Zp ring with the modulus in the range (0, 2^62) (see {@link
 * MachineArithmetic#MAX_SUPPORTED_MODULUS}). For details on polynomial data structure and properties see {@link
 * AMultivariatePolynomial}.
 *
 * @see AMultivariatePolynomial
 * @since 1.0
 */
public final class MultivariatePolynomialZp64 extends AMultivariatePolynomial<MonomialZp64, MultivariatePolynomialZp64> {
    private static final long serialVersionUID = 1L;
    /**
     * The ring.
     */
    public final IntegersZp64 ring;

    private MultivariatePolynomialZp64(int nVariables, IntegersZp64 ring, Comparator<DegreeVector> ordering, MonomialSet<MonomialZp64> lMonomialTerms) {
        super(nVariables, ordering, lMonomialTerms);
        this.ring = ring;
    }

    private static void add(MonomialSet<MonomialZp64> polynomial, MonomialZp64 term, IntegersZp64 ring) {
        if (term.coefficient == 0)
            return;
        polynomial.merge(term, term, (o, n) -> {
            long r = ring.add(o.coefficient, n.coefficient);
            if (r == 0)
                return null;
            else {
                return o.setCoefficient(r);
            }
        });
    }

    private static void subtract(MonomialSet<MonomialZp64> polynomial, MonomialZp64 term, IntegersZp64 ring) {
        if (term.coefficient == 0)
            return;
        MonomialZp64 pTerm = polynomial.get(term);
        if (pTerm == null)
            polynomial.add(term.negate(ring));
        else {
            long r = ring.subtract(pTerm.coefficient, term.coefficient);
            if (r == 0)
                polynomial.remove(pTerm);
            else
                polynomial.add(pTerm.setCoefficient(r));
        }
    }

    /**
     * Creates multivariate polynomial from a set of monomials
     *
     * @param nVariables number of variables
     * @param ring       the ring
     * @param ordering   term ordering
     * @param terms      the monomials
     * @return multivariate polynomial
     */
    public static MultivariatePolynomialZp64 create(int nVariables, IntegersZp64 ring, Comparator<DegreeVector> ordering, MonomialSet<MonomialZp64> terms) {
        return new MultivariatePolynomialZp64(nVariables, ring, ordering, terms);
    }

    /**
     * Creates multivariate polynomial from a list of monomial terms
     *
     * @param ring     the ring
     * @param ordering term ordering
     * @param terms    the monomial terms
     * @return multivariate polynomial
     */
    public static MultivariatePolynomialZp64 create(int nVariables, IntegersZp64 ring, Comparator<DegreeVector> ordering, Iterable<MonomialZp64> terms) {
        MonomialSet<MonomialZp64> map = new MonomialSet<>(ordering);
        for (MonomialZp64 term : terms)
            add(map, term.setRing(ring), ring);

        return new MultivariatePolynomialZp64(nVariables, ring, ordering, map);
    }

    /**
     * Creates multivariate polynomial from a list of monomial terms
     *
     * @param ring     the ring
     * @param ordering term ordering
     * @param terms    the monomial terms
     * @return multivariate polynomial
     */
    public static MultivariatePolynomialZp64 create(int nVariables, IntegersZp64 ring, Comparator<DegreeVector> ordering, MonomialZp64... terms) {
        return create(nVariables, ring, ordering, Arrays.asList(terms));
    }

    /**
     * Creates zero polynomial.
     *
     * @param nVariables number of variables
     * @param ring       the ring
     * @param ordering   the ordering
     * @return zero
     */
    public static MultivariatePolynomialZp64 zero(int nVariables, IntegersZp64 ring, Comparator<DegreeVector> ordering) {
        return new MultivariatePolynomialZp64(nVariables, ring, ordering, new MonomialSet<>(ordering));
    }

    /**
     * Creates unit polynomial.
     *
     * @param nVariables number of variables
     * @param ring       the ring
     * @param ordering   the ordering
     * @return unit
     */
    public static MultivariatePolynomialZp64 one(int nVariables, IntegersZp64 ring, Comparator<DegreeVector> ordering) {
        return create(nVariables, ring, ordering, MonomialZp64.withZeroExponents(nVariables, 1L));
    }

    /**
     * Parse multivariate polynomial from string.
     *
     * @param string    the string
     * @param ring      the ring
     * @param variables string variables that should be taken into account. For examples: {@code parse("a", LEX)} and
     *                  {@code parse("a", LEX, "a", "b")} although give the same mathematical expressions are differ,
     *                  since the first one is considered as Z[x], while the second as Z[x1,x2]
     * @return multivariate polynomial
     */
    public static MultivariatePolynomialZp64 parse(String string, IntegersZp64 ring, String... variables) {
        return parse(string, ring, MonomialOrder.LEX, variables);
    }

    /**
     * Parse multivariate polynomial from string.
     *
     * @param string    the string
     * @param ring      the ring
     * @param ordering  monomial order
     * @param variables string variables that should be taken into account. For examples: {@code parse("a", LEX)} and
     *                  {@code parse("a", LEX, "a", "b")} although give the same mathematical expressions are differ,
     *                  since the first one is considered as Z[x], while the second as Z[x1,x2]
     * @return multivariate polynomial
     */
    public static MultivariatePolynomialZp64 parse(String string, IntegersZp64 ring, Comparator<DegreeVector> ordering, String... variables) {
        IntegersZp lDomain = ring.asGenericRing();
        return MultivariatePolynomial.asOverZp64(Parser.parse(string, lDomain, lDomain, ordering, variables));
    }

    /**
     * Converts univariate polynomial to multivariate.
     *
     * @param poly       univariate polynomial
     * @param nVariables number of variables in the result
     * @param variable   variable that will be used as a primary variable
     * @param ordering   the ordering
     * @return multivariate polynomial
     */
    public static MultivariatePolynomialZp64 asMultivariate(UnivariatePolynomialZp64 poly, int nVariables, int variable, Comparator<DegreeVector> ordering) {
        MonomialSet<MonomialZp64> map = new MonomialSet<>(ordering);
        for (int i = poly.degree(); i >= 0; --i) {
            if (poly.isZeroAt(i))
                continue;
            int[] degreeVector = new int[nVariables];
            degreeVector[variable] = i;
            map.add(new MonomialZp64(degreeVector, i, poly.get(i)));
        }
        return new MultivariatePolynomialZp64(nVariables, poly.ring, ordering, map);
    }

    @Override
    public UnivariatePolynomialZp64 asUnivariate() {
        if (isConstant())
            return UnivariatePolynomialZp64.createUnsafe(ring, new long[]{lc()});
        int[] degrees = degrees();
        int theVar = -1;
        for (int i = 0; i < degrees.length; i++) {
            if (degrees[i] != 0) {
                if (theVar != -1)
                    throw new IllegalArgumentException("not a univariate polynomial: " + this);
                theVar = i;
            }
        }
        if (theVar == -1)
            throw new IllegalStateException("Not a univariate polynomial: " + this);
        long[] univarData = new long[degrees[theVar] + 1];
        for (MonomialZp64 e : terms)
            univarData[e.exponents[theVar]] = e.coefficient;
        return UnivariatePolynomialZp64.createUnsafe(ring, univarData);
    }

    @Override
    public MultivariatePolynomial<UnivariatePolynomialZp64> asOverUnivariate(int variable) {
        UnivariatePolynomialZp64 factory = UnivariatePolynomialZp64.zero(ring);
        UnivariateRing<UnivariatePolynomialZp64> pDomain = new UnivariateRing<>(factory);
        MonomialSet<Monomial<UnivariatePolynomialZp64>> newData = new MonomialSet<>(ordering);
        for (MonomialZp64 e : terms) {
            Monomial<UnivariatePolynomialZp64> eMonomial = new Monomial<>(
                    e.set(variable, 0).exponents,
                    factory.createMonomial(e.coefficient, e.exponents[variable]));
            MultivariatePolynomial.add(newData, eMonomial, pDomain);
        }
        return new MultivariatePolynomial<>(nVariables, pDomain, ordering, newData);
    }

    @Override
    public MultivariatePolynomial<UnivariatePolynomialZp64> asOverUnivariateEliminate(int variable) {
        UnivariatePolynomialZp64 factory = UnivariatePolynomialZp64.zero(ring);
        UnivariateRing<UnivariatePolynomialZp64> pDomain = new UnivariateRing<>(factory);
        MonomialSet<Monomial<UnivariatePolynomialZp64>> newData = new MonomialSet<>(ordering);
        for (MonomialZp64 e : terms) {
            Monomial<UnivariatePolynomialZp64> eMonomial = new Monomial<>(
                    e.without(variable).exponents,
                    factory.createMonomial(e.coefficient, e.exponents[variable]));
            MultivariatePolynomial.add(newData, eMonomial, pDomain);
        }
        return new MultivariatePolynomial<>(nVariables - 1, pDomain, ordering, newData);
    }

    @Override
    public MultivariatePolynomial<MultivariatePolynomialZp64> asOverMultivariate(int... variables) {
        Ring<MultivariatePolynomialZp64> ring = new MultivariateRing<>(this);
        MonomialSet<Monomial<MultivariatePolynomialZp64>> terms = new MonomialSet<>(ordering);
        for (MonomialZp64 term : this) {
            int[] coeffExponents = new int[nVariables];
            for (int var : variables)
                coeffExponents[var] = term.exponents[var];
            MonomialZp64 restTerm = term.setZero(variables, 1);
            Monomial<MultivariatePolynomialZp64> newTerm
                    = new Monomial<>(
                    restTerm.exponents,
                    restTerm.totalDegree,
                    create(new MonomialZp64(coeffExponents, term.coefficient)));

            MultivariatePolynomial.add(terms, newTerm, ring);
        }
        return new MultivariatePolynomial<>(nVariables, ring, ordering, terms);
    }

    @Override
    public MultivariatePolynomial<MultivariatePolynomialZp64> asOverMultivariateEliminate(int... variables) {
        variables = variables.clone();
        Arrays.sort(variables);
        int[] restVariables = ArraysUtil.intSetDifference(ArraysUtil.sequence(nVariables), variables);
        Ring<MultivariatePolynomialZp64> ring = new MultivariateRing<>(create(variables.length, new MonomialSet<>(ordering)));
        MonomialSet<Monomial<MultivariatePolynomialZp64>> terms = new MonomialSet<>(ordering);
        for (MonomialZp64 term : this) {
            int i = 0;
            int[] coeffExponents = new int[variables.length];
            for (int var : variables)
                coeffExponents[i++] = term.exponents[var];

            i = 0;
            int[] termExponents = new int[restVariables.length];
            for (int var : restVariables)
                termExponents[i++] = term.exponents[var];

            Monomial<MultivariatePolynomialZp64> newTerm
                    = new Monomial<>(
                    termExponents,
                    create(variables.length, this.ring, this.ordering, new MonomialZp64(coeffExponents, term.coefficient)));

            MultivariatePolynomial.add(terms, newTerm, ring);
        }
<<<<<<< HEAD
        return new MultivariatePolynomial<>(nVariables - variables.length, ring, ordering, terms);
=======
        return new MultivariatePolynomial<>(restVariables.length, ring, ordering, terms);
>>>>>>> 2ee9741e
    }

    /**
     * Converts multivariate polynomial over univariate polynomial ring (Zp[variable][other_variables]) to a
     * multivariate polynomial over coefficient ring (Zp[all_variables])
     *
     * @param poly     the polynomial
     * @param variable the variable to insert
     * @return multivariate polynomial over normal coefficient ring
     */
    public static MultivariatePolynomialZp64 asNormalMultivariate(MultivariatePolynomial<UnivariatePolynomialZp64> poly, int variable) {
        IntegersZp64 ring = poly.ring.getZero().ring;
        int nVariables = poly.nVariables + 1;
        MultivariatePolynomialZp64 result = zero(nVariables, ring, poly.ordering);
        for (Monomial<UnivariatePolynomialZp64> entry : poly.terms) {
            UnivariatePolynomialZp64 uPoly = entry.coefficient;
            int[] dv = ArraysUtil.insert(entry.exponents, variable, 0);
            for (int i = 0; i <= uPoly.degree(); ++i) {
                if (uPoly.isZeroAt(i))
                    continue;
                int[] cdv = dv.clone();
                cdv[variable] = i;
                result.add(new MonomialZp64(cdv, uPoly.get(i)));
            }
        }
        return result;
    }

    /**
     * Converts multivariate polynomial over multivariate polynomial ring to a multivariate polynomial over coefficient
     * ring
     *
     * @param poly the polynomial
     * @return multivariate polynomial over normal coefficient ring
     */
    public static MultivariatePolynomialZp64 asNormalMultivariate(MultivariatePolynomial<MultivariatePolynomialZp64> poly) {
        IntegersZp64 ring = poly.ring.getZero().ring;
        int nVariables = poly.nVariables;
        MultivariatePolynomialZp64 result = zero(nVariables, ring, poly.ordering);
        for (Monomial<MultivariatePolynomialZp64> term : poly.terms) {
            MultivariatePolynomialZp64 uPoly = term.coefficient;
            result.add(uPoly.clone().multiply(new MonomialZp64(term.exponents, term.totalDegree, 1)));
        }
        return result;
    }

    /**
     * Converts multivariate polynomial over multivariate polynomial ring to a multivariate polynomial over coefficient
     * ring
     *
     * @param poly the polynomial
     * @return multivariate polynomial over normal coefficient ring
     */
    public static MultivariatePolynomialZp64 asNormalMultivariate(
            MultivariatePolynomial<MultivariatePolynomialZp64> poly,
            int[] coefficientVariables, int[] mainVariables) {
        IntegersZp64 ring = poly.ring.getZero().ring;
        int nVariables = coefficientVariables.length + mainVariables.length;
        MultivariatePolynomialZp64 result = zero(nVariables, ring, poly.ordering);
        for (Monomial<MultivariatePolynomialZp64> term : poly.terms) {
            MultivariatePolynomialZp64 coefficient =
                    term.coefficient.joinNewVariables(nVariables, coefficientVariables);
            Monomial<MultivariatePolynomialZp64> t = term.joinNewVariables(nVariables, mainVariables);
            result.add(coefficient.multiply(new MonomialZp64(t.exponents, t.totalDegree, 1)));
        }
        return result;
    }

    /**
     * Returns polynomial over Z formed from the coefficients of this represented in symmetric modular form ({@code
     * -modulus/2 <= cfx <= modulus/2}).
     *
     * @return Z[X] version of this with coefficients represented in symmetric modular form ({@code -modulus/2 <= cfx <=
     * modulus/2}).
     */
    public MultivariatePolynomial<BigInteger> asPolyZSymmetric() {
        MonomialSet<Monomial<BigInteger>> bTerms = new MonomialSet<>(ordering);
        for (MonomialZp64 t : this)
            bTerms.add(new Monomial<>(t.exponents, t.totalDegree, BigInteger.valueOf(ring.symmetricForm(t.coefficient))));
        return new MultivariatePolynomial<>(nVariables, Rings.Z, ordering, bTerms);
    }

    /**
     * Returns polynomial over Z formed from the coefficients of this
     *
     * @return Z[X] version of this
     */
    public MultivariatePolynomial<BigInteger> asPolyZ() {
        MonomialSet<Monomial<BigInteger>> bTerms = new MonomialSet<>(ordering);
        for (MonomialZp64 t : this)
            bTerms.add(t.toBigMonomial());
        return new MultivariatePolynomial<>(nVariables, Rings.Z, ordering, bTerms);
    }

    /**
     * Returns polynomial over Z formed from the coefficients of this
     *
     * @return Z[X] version of this
     */
    public MultivariatePolynomial<BigInteger> toBigPoly() {
        MonomialSet<Monomial<BigInteger>> bTerms = new MonomialSet<>(ordering);
        for (MonomialZp64 t : this)
            bTerms.add(t.toBigMonomial());
        return new MultivariatePolynomial<>(nVariables, ring.asGenericRing(), ordering, bTerms);
    }

    /* ============================================ Main methods ============================================ */

    @Override
    public MultivariatePolynomialZp64 contentAsPoly() {
        return createConstant(content());
    }

    @Override
    public MultivariatePolynomialZp64 lcAsPoly() {
        return createConstant(lc());
    }

    @Override
    public MultivariatePolynomialZp64 ccAsPoly() {
        return createConstant(cc());
    }

    @Override
    MultivariatePolynomialZp64 create(int nVariables, Comparator<DegreeVector> ordering, MonomialSet<MonomialZp64> lMonomialTerms) {
        return new MultivariatePolynomialZp64(nVariables, ring, ordering, lMonomialTerms);
    }

    @Override
    public MonomialZp64 createTermWithUnitCoefficient(int[] exponents) {
        return new MonomialZp64(exponents, 1L);
    }

    @Override
    public MonomialZp64 createUnitTerm() {
        return MonomialZp64.withZeroExponents(nVariables, 1L);
    }

    @Override
    public MonomialZp64 createZeroTerm() {
        return MonomialZp64.withZeroExponents(nVariables, 0L);
    }

    @Override
    public boolean isOverField() {return true;}

    @Override
    public boolean isOverFiniteField() {return true;}

    @Override
    public boolean isOverZ() {return false;}

    @Override
    public BigInteger coefficientRingCardinality() {return BigInteger.valueOf(ring.modulus);}

    @Override
    public BigInteger coefficientRingCharacteristic() {return BigInteger.valueOf(ring.modulus);}

    @Override
    public boolean isOverPerfectPower() {
        return ring.isPerfectPower();
    }

    @Override
    public BigInteger coefficientRingPerfectPowerBase() {
        return BigInteger.valueOf(ring.perfectPowerBase());
    }

    @Override
    public BigInteger coefficientRingPerfectPowerExponent() {
        return BigInteger.valueOf(ring.perfectPowerExponent());
    }

    @Override
    @SuppressWarnings("unchecked")
    public MultivariatePolynomialZp64[] createArray(int length) {return new MultivariatePolynomialZp64[length];}

    @Override
    public MultivariatePolynomialZp64[][] createArray2d(int length) {
        return new MultivariatePolynomialZp64[length][];
    }

    @Override
    public MultivariatePolynomialZp64[][] createArray2d(int length1, int length2) {
        return new MultivariatePolynomialZp64[length1][length2];
    }

    @Override
    public boolean sameCoefficientRingWith(MultivariatePolynomialZp64 oth) {
        return nVariables == oth.nVariables && ring.equals(oth.ring);
    }

    @Override
    public MultivariatePolynomialZp64 setCoefficientRingFrom(MultivariatePolynomialZp64 lMonomialTerms) {
        return clone();
    }

    @Override
    boolean isZeroMonomial(MonomialZp64 a) {
        return a.coefficient == 0L;
    }

    @Override
    MonomialZp64 multiply(MonomialZp64 a, MonomialZp64 b) {
        return a.multiply(b, ring.multiply(a.coefficient, b.coefficient));
    }

    @Override
    MonomialZp64 divideOrNull(MonomialZp64 a, MonomialZp64 b) {
        return a.divide(b, ring.divide(a.coefficient, b.coefficient));
    }

    /** release caches */
    @Override
    protected void release() {
        super.release();
        /* add cache in the future */
    }

    /**
     * Switches to another ring specified by {@code newModulus}
     *
     * @param newModulus the new modulus
     * @return a copy of this reduced to the ring specified by {@code newModulus}
     */
    @SuppressWarnings("unchecked")
    public MultivariatePolynomialZp64 setRing(long newModulus) {
        return setRing(new IntegersZp64(newModulus));
    }

    /**
     * Switches to another ring specified by {@code newDomain}
     *
     * @param newDomain the new ring
     * @return a copy of this reduced to the ring specified by {@code newDomain}
     */
    @SuppressWarnings("unchecked")
    public MultivariatePolynomialZp64 setRing(IntegersZp64 newDomain) {
        MonomialSet<MonomialZp64> newData = new MonomialSet<>(ordering);
        for (MonomialZp64 e : terms)
            add(newData, e.setRing(newDomain));
        return new MultivariatePolynomialZp64(nVariables, newDomain, ordering, newData);
    }

    /**
     * Switches to another ring specified by {@code newRing}
     *
     * @param newRing the new ring
     * @return a copy of this reduced to the ring specified by {@code newRing}
     */
    @SuppressWarnings("unchecked")
    public <E> MultivariatePolynomial<E> setRing(Ring<E> newRing) {
        MonomialSet<Monomial<E>> newData = new MonomialSet<>(ordering);
        for (MonomialZp64 e : terms)
            MultivariatePolynomial.add(newData, e.setRing(newRing), newRing);
        return new MultivariatePolynomial(nVariables, newRing, ordering, newData);
    }

    /** internal API */
    public MultivariatePolynomialZp64 setRingUnsafe(IntegersZp64 newDomain) {
        return new MultivariatePolynomialZp64(nVariables, newDomain, ordering, terms);
    }

    /**
     * Creates constant polynomial with specified value
     *
     * @param val value
     * @return constant polynomial with specified value
     */
    public MultivariatePolynomialZp64 createConstant(long val) {
        MonomialSet<MonomialZp64> data = new MonomialSet<>(ordering);
        if (val != 0)
            data.add(MonomialZp64.withZeroExponents(nVariables, val));
        return new MultivariatePolynomialZp64(nVariables, ring, ordering, data);
    }

    @Override
    public MultivariatePolynomialZp64 createZero() {
        return createConstant(0L);
    }

    @Override
    public MultivariatePolynomialZp64 createOne() {
        return createConstant(1L);
    }

    /**
     * Creates linear polynomial of the form {@code cc + lc * variable}
     *
     * @param variable the variable
     * @param cc       the constant coefficient
     * @param lc       the leading coefficient
     * @return linear polynomial {@code cc + lc * variable}
     */
    public MultivariatePolynomialZp64 createLinear(int variable, long cc, long lc) {
        MonomialSet<MonomialZp64> data = new MonomialSet<>(ordering);

        lc = ring.modulus(lc);
        cc = ring.modulus(cc);

        if (cc != 0L)
            data.add(MonomialZp64.withZeroExponents(nVariables, cc));
        if (lc != 0L) {
            int[] lcDegreeVector = new int[nVariables];
            lcDegreeVector[variable] = 1;
            data.add(new MonomialZp64(lcDegreeVector, 1, lc));
        }
        return new MultivariatePolynomialZp64(nVariables, ring, ordering, data);
    }


    @Override
    public boolean isMonic() {
        return lc() == 1L;
    }

    @Override
    public int signumOfLC() {
        return Long.signum(lc());
    }

    @Override
    public boolean isZero() {
        return terms.size() == 0;
    }

    @Override
    public boolean isOne() {
        if (size() != 1)
            return false;
        MonomialZp64 lt = terms.first();
        return lt.isZeroVector() && lt.coefficient == 1L;
    }

    @Override
    public boolean isUnitCC() {
        return cc() == 1;
    }

    @Override
    public boolean isConstant() {
        return size() == 0 || (size() == 1 && terms.first().isZeroVector());
    }


    @Override
    public MonomialZp64 lt() {
        return size() == 0 ? MonomialZp64.withZeroExponents(nVariables, 0L) : terms.last();
    }

    /**
     * Returns the leading coefficient of this polynomial that is coefficient of the largest term according to the
     * ordering.
     *
     * @return leading coefficient of this polynomial
     */
    public long lc() {
        return lt().coefficient;
    }

    /**
     * Sets the leading coefficient to the specified value
     *
     * @param val new value for the lc
     * @return the leading coefficient to the specified value
     */
    public MultivariatePolynomialZp64 setLC(long val) {
        if (isZero())
            return add(val);
        terms.add(lt().setCoefficient(ring.modulus(val)));
        return this;
    }

    /**
     * Returns the constant coefficient of this polynomial.
     *
     * @return constant coefficient of this polynomial
     */
    public long cc() {
        MonomialZp64 zero = MonomialZp64.withZeroExponents(nVariables, 0L);
        return terms.getOrDefault(zero, zero).coefficient;
    }

    /**
     * Returns the content of this polynomial.
     *
     * @return content of this polynomial
     */
    public long content() {
        long gcd = -1;
        for (MonomialZp64 term : terms) {
            if (gcd == -1)
                gcd = term.coefficient;
            else
                gcd = MachineArithmetic.gcd(gcd, term.coefficient);
        }
        return gcd;
    }

    /**
     * Returns array of polynomial coefficients
     *
     * @return array of polynomial coefficients
     */
    public long[] coefficients() {
        return terms.values().stream().mapToLong(x -> x.coefficient).toArray();
    }

    @Override
    public MultivariatePolynomialZp64 primitivePart(int variable) {
        return asNormalMultivariate(asOverUnivariateEliminate(variable).primitivePart(), variable);
    }

    @Override
    public UnivariatePolynomialZp64 contentUnivariate(int variable) {
        return asOverUnivariate(variable).content();
    }

    @Override
    public MultivariatePolynomialZp64 primitivePart() {
        return divide(content());
    }

    @Override
    public MultivariatePolynomialZp64 primitivePartSameSign() {
        return primitivePart();
    }

    @Override
    public MultivariatePolynomialZp64 divideByLC(MultivariatePolynomialZp64 other) {
        return divide(other.lc());
    }

    /**
     * Divides this polynomial by a {@code factor}
     *
     * @param factor the factor
     * @return {@code this / factor}
     */
    public MultivariatePolynomialZp64 divide(long factor) {
        if (factor == 1)
            return this;
        return multiply(ring.reciprocal(factor)); // <- this is typically faster than the division
    }

    @Override
    public MultivariatePolynomialZp64 divideOrNull(MonomialZp64 monomial) {
        if (monomial.isZeroVector())
            return divide(monomial.coefficient);
        long reciprocal = ring.reciprocal(monomial.coefficient);
        MonomialSet<MonomialZp64> map = new MonomialSet<>(ordering);
        for (MonomialZp64 term : terms) {
            MonomialZp64 dv = term.divide(monomial, ring.multiply(term.coefficient, reciprocal));
            if (dv == null)
                return null;
            map.add(dv);
        }
        loadFrom(map);
        release();
        return this;
    }

    /**
     * Makes this polynomial monic
     *
     * @return monic this
     */
    @Override
    public MultivariatePolynomialZp64 monic() {
        if (isMonic())
            return this;
        if (isZero())
            return this;
        return divide(lc());
    }

    /**
     * Sets {@code this} to its monic part multiplied by the {@code factor} modulo {@code modulus} (that is {@code
     * monic(modulus).multiply(factor)} ).
     *
     * @param factor the factor
     * @return {@code this}
     */
    public MultivariatePolynomialZp64 monic(long factor) {
        return multiply(ring.multiply(ring.modulus(factor), ring.reciprocal(lc())));
    }

    @Override
    public MultivariatePolynomialZp64 monicWithLC(MultivariatePolynomialZp64 other) {
        return monic(other.lc());
    }

    /**
     * Returns a copy of this with {@code value} substituted for {@code variable}
     *
     * @param variable the variable
     * @param value    the value
     * @return a new multivariate polynomial with {@code value} substituted for {@code variable} but still with the same
     * {@link #nVariables} (though the effective number of variables is {@code nVariables - 1}, compare to {@link
     * #eliminate(int, long)})
     */
    public MultivariatePolynomialZp64 evaluate(int variable, long value) {
        value = ring.modulus(value);
        if (value == 0)
            return evaluateAtZero(variable);
        lPrecomputedPowers powers = new lPrecomputedPowers(value, ring);
        return evaluate(variable, powers);
    }

    /**
     * Returns a copy of this with {@code value} substituted for {@code variable}
     *
     * @param variable the variable
     * @return a new multivariate polynomial with {@code value} substituted for {@code variable} but still with the same
     * {@link #nVariables} (though the effective number of variables is {@code nVariables - 1}, compare to {@link
     * #eliminate(int, long)})
     */
    MultivariatePolynomialZp64 evaluate(int variable, lPrecomputedPowers powers) {
        if (degree(variable) == 0)
            return clone();
        if (powers.value == 0)
            return evaluateAtZero(variable);
        MonomialSet<MonomialZp64> newData = new MonomialSet<>(ordering);
        for (MonomialZp64 el : terms) {
            long val = ring.multiply(el.coefficient, powers.pow(el.exponents[variable]));
            add(newData, el.setZero(variable, val));
        }
        return new MultivariatePolynomialZp64(nVariables, ring, ordering, newData);
    }

    UnivariatePolynomialZp64 evaluateAtZeroAllExcept(int variable) {
        long[] uData = new long[degree(variable) + 1];
        for (MonomialZp64 el : terms) {
            if (el.totalDegree != el.exponents[variable])
                continue;
            int uExp = el.exponents[variable];
            uData[uExp] = ring.add(uData[uExp], el.coefficient);
        }
        return UnivariatePolynomialZp64.createUnsafe(ring, uData);
    }

    /**
     * Returns a copy of this with {@code values} substituted for {@code variables}
     *
     * @param variables the variables
     * @param values    the values
     * @return a new multivariate polynomial with {@code value} substituted for {@code variable} but still with the same
     * {@link #nVariables} (though the effective number of variables is {@code nVariables - 1}, compare to {@link
     * #eliminate(int, long)})
     */
    @SuppressWarnings("unchecked")
    public MultivariatePolynomialZp64 evaluate(int[] variables, long[] values) {
        for (long value : values)
            if (value != 0)
                return evaluate(new lPrecomputedPowersHolder(nVariables, variables, values, ring), variables, ones(nVariables));

        // <- all values are zero
        return evaluateAtZero(variables);
    }

    /* cached array of units */
    private static int[][] ones = new int[16][];

    private static int[] ones(int len) {
        if (len < ones.length)
            return ones[len];
        else
            return ArraysUtil.arrayOf(1, len);
    }

    static {
        for (int i = 0; i < ones.length; i++)
            ones[i] = ArraysUtil.arrayOf(1, i);
    }

    /** substitutes {@code values} for {@code variables} */
    @SuppressWarnings("unchecked")
    MultivariatePolynomialZp64 evaluate(lPrecomputedPowersHolder powers, int[] variables) {
        return evaluate(powers, variables, ones(variables.length));
    }

    /** substitutes {@code values} for {@code variables} */
    @SuppressWarnings("unchecked")
    MultivariatePolynomialZp64 evaluate(lPrecomputedPowersHolder powers, int[] variables, int[] raiseFactors) {
        MonomialSet<MonomialZp64> newData = new MonomialSet<>(ordering);
        for (MonomialZp64 el : terms) {
            MonomialZp64 r = el;
            long value = el.coefficient;
            for (int i = 0; i < variables.length; ++i) {
                value = ring.multiply(value, powers.pow(variables[i], raiseFactors[i] * el.exponents[variables[i]]));
                r = r.setZero(variables[i], value);
            }

            add(newData, r);
        }
        return new MultivariatePolynomialZp64(nVariables, ring, ordering, newData);
    }

    /**
     * Evaluates this polynomial at specified points
     */
    @SuppressWarnings("unchecked")
    public MultivariatePolynomialZp64[] evaluate(int variable, long... values) {
        return Arrays.stream(values).mapToObj(p -> evaluate(variable, p)).toArray(MultivariatePolynomialZp64[]::new);
    }

    /**
     * Substitutes {@code value} for {@code variable} and eliminates {@code variable} from the list of variables so that
     * the resulting polynomial has {@code result.nVariables = this.nVariables - 1}.
     *
     * @param variable the variable
     * @param value    the value
     * @return a new multivariate polynomial with {@code value} substituted for {@code variable} and  {@code nVariables
     * = nVariables - 1})
     */
    public MultivariatePolynomialZp64 eliminate(int variable, long value) {
        value = ring.modulus(value);
        MonomialSet<MonomialZp64> newData = new MonomialSet<>(ordering);
        lPrecomputedPowers powers = new lPrecomputedPowers(value, ring);
        for (MonomialZp64 el : terms) {
            long val = ring.multiply(el.coefficient, powers.pow(el.exponents[variable]));
            add(newData, el.without(variable, val));
        }
        return new MultivariatePolynomialZp64(nVariables - 1, ring, ordering, newData);
    }

    private static final int SIZE_OF_POWERS_CACHE = 32;

    /** cached powers used to save some time */
    static final class lPrecomputedPowers {
        private final long value;
        private final IntegersZp64 ring;
        // TODO: store map here
        private final long[] precomputedPowers;

        lPrecomputedPowers(long value, IntegersZp64 ring) {
            this(SIZE_OF_POWERS_CACHE, value, ring);
        }

        lPrecomputedPowers(int cacheSize, long value, IntegersZp64 ring) {
            this.value = ring.modulus(value);
            this.ring = ring;
            this.precomputedPowers = new long[cacheSize];
            Arrays.fill(precomputedPowers, -1);
        }

        long pow(int exponent) {
            if (exponent >= precomputedPowers.length)
                return ring.powMod(value, exponent);

            if (precomputedPowers[exponent] != -1)
                return precomputedPowers[exponent];

            long result = 1L;
            long k2p = value;
            int rExp = 0, kExp = 1;
            for (; ; ) {
                if ((exponent & 1) != 0)
                    precomputedPowers[rExp += kExp] = result = ring.multiply(result, k2p);
                exponent = exponent >> 1;
                if (exponent == 0)
                    return precomputedPowers[rExp] = result;
                precomputedPowers[kExp *= 2] = k2p = ring.multiply(k2p, k2p);
            }
        }
    }

    /** holds an array of precomputed powers */
    static final class lPrecomputedPowersHolder {
        final int cacheSize;
        final IntegersZp64 ring;
        final lPrecomputedPowers[] powers;

        lPrecomputedPowersHolder(int nVariables, int[] variables, long[] points, IntegersZp64 ring) {
            this(SIZE_OF_POWERS_CACHE, nVariables, variables, points, ring);
        }

        @SuppressWarnings("unchecked")
        lPrecomputedPowersHolder(int cacheSize, int nVariables, int[] variables, long[] points, IntegersZp64 ring) {
            this.cacheSize = cacheSize;
            this.ring = ring;
            this.powers = new lPrecomputedPowers[nVariables];
            for (int i = 0; i < variables.length; i++)
                powers[variables[i]] = new lPrecomputedPowers(cacheSize, points[i], ring);
        }

        void set(int i, long point) {
            if (powers[i] == null || powers[i].value != point)
                powers[i] = new lPrecomputedPowers(cacheSize, point, ring);
        }

        long pow(int variable, int exponent) {
            return powers[variable].pow(exponent);
        }
    }

    /**
     * Returns a copy of this with {@code poly} substituted for {@code variable}
     *
     * @param variable the variable
     * @param poly     the replacement for the variable
     * @return a copy of this with  {@code variable -> poly}
     */
    public MultivariatePolynomialZp64 substitute(int variable, MultivariatePolynomialZp64 poly) {
        if (poly.isConstant())
            return evaluate(variable, poly.cc());
        lPrecomputedSubstitution subsPowers;
        if (poly.isEffectiveUnivariate())
            subsPowers = new lUSubstitution(poly.asUnivariate(), poly.univariateVariable(), nVariables, ordering);
        else
            subsPowers = new lMSubstitution(poly);

        MultivariatePolynomialZp64 result = createZero();
        for (MonomialZp64 term : this) {
            int exponent = term.exponents[variable];
            if (exponent == 0) {
                result.add(term);
                continue;
            }

            result.add(subsPowers.pow(exponent).multiply(term.setZero(variable)));
        }
        return result;
    }

    /**
     * Returns a copy of this with {@code variable -> variable + shift}
     *
     * @param variable the variable
     * @param shift    shift amount
     * @return a copy of this with  {@code variable -> variable + shift}
     */
    public MultivariatePolynomialZp64 shift(int variable, long shift) {
        if (shift == 0)
            return clone();

        lUSubstitution shifts = new lUSubstitution(UnivariatePolynomialZ64.create(shift, 1).modulus(ring), variable, nVariables, ordering);
        MultivariatePolynomialZp64 result = createZero();
        for (MonomialZp64 term : this) {
            int exponent = term.exponents[variable];
            if (exponent == 0) {
                result.add(term);
                continue;
            }

            result.add(shifts.pow(exponent).multiply(term.setZero(variable)));
        }
        return result;
    }

    /**
     * Substitutes {@code variable -> variable + shift} for each variable from {@code variables} array
     *
     * @param variables the variables
     * @param shifts    the corresponding shifts
     * @return a copy of this with  {@code variable -> variable + shift}
     */
    public MultivariatePolynomialZp64 shift(int[] variables, long[] shifts) {
        lPrecomputedSubstitution[] powers = new lPrecomputedSubstitution[nVariables];
        boolean allShiftsAreZero = true;
        for (int i = 0; i < variables.length; ++i) {
            if (shifts[i] != 0)
                allShiftsAreZero = false;
            powers[variables[i]] = new lUSubstitution(UnivariatePolynomialZ64.create(shifts[i], 1).modulus(ring, false), variables[i], nVariables, ordering);
        }

        if (allShiftsAreZero)
            return clone();

        lPrecomputedSubstitutions calculatedShifts = new lPrecomputedSubstitutions(powers);

        MultivariatePolynomialZp64 result = createZero();
        for (MonomialZp64 term : this) {
            MultivariatePolynomialZp64 temp = createOne();
            for (int variable : variables) {
                if (term.exponents[variable] != 0) {
                    temp = temp.multiply(calculatedShifts.getSubstitutionPower(variable, term.exponents[variable]));
                    term = term.setZero(variable);
                }
            }
            if (temp.isOne()) {
                result.add(term);
                continue;
            }
            result.add(temp.multiply(term));
        }
        return result;
    }

    static final class lPrecomputedSubstitutions {
        final lPrecomputedSubstitution[] subs;

        public lPrecomputedSubstitutions(lPrecomputedSubstitution[] subs) {
            this.subs = subs;
        }

        MultivariatePolynomialZp64 getSubstitutionPower(int var, int exponent) {
            if (subs[var] == null)
                throw new IllegalArgumentException();

            return subs[var].pow(exponent);
        }
    }

    interface lPrecomputedSubstitution {
        MultivariatePolynomialZp64 pow(int exponent);
    }

    static final class lUSubstitution implements lPrecomputedSubstitution {
        final int variable;
        final int nVariables;
        final Comparator<DegreeVector> ordering;
        final UnivariatePolynomialZp64 base;
        final TIntObjectHashMap<UnivariatePolynomialZp64> uCache = new TIntObjectHashMap<>();
        final TIntObjectHashMap<MultivariatePolynomialZp64> mCache = new TIntObjectHashMap<>();

        lUSubstitution(UnivariatePolynomialZp64 base, int variable, int nVariables, Comparator<DegreeVector> ordering) {
            this.nVariables = nVariables;
            this.variable = variable;
            this.ordering = ordering;
            this.base = base;
        }

        @Override
        public MultivariatePolynomialZp64 pow(int exponent) {
            MultivariatePolynomialZp64 cached = mCache.get(exponent);
            if (cached != null)
                return cached.clone();
            UnivariatePolynomialZp64 r = PolynomialMethods.polyPow(base, exponent, true, uCache);
            mCache.put(exponent, cached = asMultivariate(r, nVariables, variable, ordering));
            return cached.clone();
        }
    }

    static final class lMSubstitution implements lPrecomputedSubstitution {
        final MultivariatePolynomialZp64 base;
        final TIntObjectHashMap<MultivariatePolynomialZp64> cache = new TIntObjectHashMap<>();

        lMSubstitution(MultivariatePolynomialZp64 base) {
            this.base = base;
        }

        @Override
        public MultivariatePolynomialZp64 pow(int exponent) {
            return PolynomialMethods.polyPow(base, exponent, true, cache);
        }
    }

    @Override
    public MultivariatePolynomialZp64 negate() {
        for (Entry<DegreeVector, MonomialZp64> entry : terms.entrySet()) {
            MonomialZp64 term = entry.getValue();
            entry.setValue(term.negate(ring));
        }
        release();
        return this;
    }

    @Override
    void add(MonomialSet<MonomialZp64> terms, MonomialZp64 term) {
        add(terms, term, ring);
    }

    @Override
    void subtract(MonomialSet<MonomialZp64> terms, MonomialZp64 term) {
        subtract(terms, term, ring);
    }

    /**
     * Adds {@code oth} to this polynomial and returns it
     *
     * @param oth other polynomial
     * @return {@code this + oth}
     */
    public MultivariatePolynomialZp64 add(long oth) {
        oth = ring.modulus(oth);
        if (oth == 0)
            return this;
        add(terms, MonomialZp64.withZeroExponents(nVariables, oth));
        release();
        return this;
    }

    /**
     * Subtracts {@code oth} from this polynomial and returns it
     *
     * @param oth other polynomial
     * @return {@code this - oth}
     */
    public MultivariatePolynomialZp64 subtract(long oth) {
        return add(ring.negate(ring.modulus(oth)));
    }

    @Override
    public MultivariatePolynomialZp64 increment() {
        return add(1L);
    }

    @Override
    public MultivariatePolynomialZp64 decrement() {
        return subtract(1L);
    }

    @Override
    public MultivariatePolynomialZp64 multiply(long factor) {
        factor = ring.modulus(factor);
        if (factor == 1)
            return this;
        if (factor == 0)
            return toZero();
        for (Entry<DegreeVector, MonomialZp64> entry : terms.entrySet()) {
            MonomialZp64 term = entry.getValue();
            long val = ring.multiply(term.coefficient, factor);
            if (val != 0)
                entry.setValue(term.setCoefficient(val));
        }
        release();
        return this;
    }

    @Override
    public MultivariatePolynomialZp64 multiplyByLC(MultivariatePolynomialZp64 other) {
        return multiply(other.lc());
    }

    @Override
    public MultivariatePolynomialZp64 multiplyByBigInteger(BigInteger factor) {
        return multiply(factor.mod(BigInteger.valueOf(ring.modulus)).longValueExact());
    }

    @Override
    public MultivariatePolynomialZp64 multiply(MonomialZp64 monomial) {
        checkSameDomainWith(monomial);
        if (monomial.isZeroVector())
            return multiply(monomial.coefficient);
        if (monomial.coefficient == 0)
            return toZero();

        MonomialSet<MonomialZp64> newMap = new MonomialSet<>(ordering);
        for (MonomialZp64 thisElement : terms) {
            long val = ring.multiply(thisElement.coefficient, monomial.coefficient);
            if (val != 0)
                newMap.add(thisElement.multiply(monomial, val));
        }

        return loadFrom(newMap);
    }

    @Override
    public MultivariatePolynomialZp64 multiply(MultivariatePolynomialZp64 oth) {
        assertSameCoefficientRingWith(oth);
        if (oth.isZero())
            return toZero();
        if (isZero())
            return this;
        if (oth.isConstant())
            return multiply(oth.cc());
        MonomialSet<MonomialZp64> newMap = new MonomialSet<>(ordering);
        for (MonomialZp64 othElement : oth.terms)
            for (MonomialZp64 thisElement : terms)
                add(newMap, thisElement.multiply(othElement, ring.multiply(thisElement.coefficient, othElement.coefficient)), ring);

        return loadFrom(newMap);
    }

    @Override
    public MultivariatePolynomialZp64 square() {
        return multiply(this);
    }

    @Override
    public MultivariatePolynomialZp64 evaluateAtRandom(int variable, RandomGenerator rnd) {
        return evaluate(variable, ring.randomElement(rnd));
    }

    @Override
    public MultivariatePolynomialZp64 evaluateAtRandomPreservingSkeleton(int variable, RandomGenerator rnd) {
        //desired skeleton
        Set<DegreeVector> skeleton = getSkeletonExcept(variable);
        MultivariatePolynomialZp64 tmp;
        do {
            long randomPoint = ring.randomElement(rnd);
            tmp = evaluate(variable, randomPoint);
        } while (!skeleton.equals(tmp.getSkeleton()));
        return tmp;
    }

    @Override
    public MultivariatePolynomialZp64 derivative(int variable, int order) {
        if (order == 0)
            return this.clone();
        if (isConstant())
            return createZero();
        MonomialSet<MonomialZp64> newTerms = new MonomialSet<>(ordering);
        for (MonomialZp64 term : this) {
            int exponent = term.exponents[variable];
            if (exponent < order)
                continue;
            long newCoefficient = term.coefficient;
            for (int i = 0; i < order; ++i)
                newCoefficient = ring.multiply(newCoefficient, exponent - i);
            int[] newExponents = term.exponents.clone();
            newExponents[variable] -= order;

            add(newTerms, new MonomialZp64(newExponents, term.totalDegree - order, newCoefficient));
        }
        return new MultivariatePolynomialZp64(nVariables, ring, ordering, newTerms);
    }

    /** exp * (exp - 1) * ... * (exp - order + 1) / (1 * 2 * ... * order) mod modulus */
    static long seriesCoefficientFactor(int exponent, int order, IntegersZp64 ring) {
        IntegersZp64 baseDomain = ring.perfectPowerBaseDomain();
        if (order < baseDomain.modulus) {
            long factor = 1;
            for (int i = 0; i < order; ++i)
                factor = ring.multiply(factor, exponent - i);
            factor = ring.divide(factor, ring.factorial(order));
            return factor;
        }

        long numerator = 1, denominator = 1;
        int numZeros = 0, denZeros = 0;
        for (int i = 1; i <= order; ++i) {
            long
                    num = exponent - i + 1,
                    numMod = baseDomain.modulus(num);

            while (num > 1 && numMod == 0) {
                num = FastDivision.divideSignedFast(num, baseDomain.magic);
                numMod = baseDomain.modulus(num);
                ++numZeros;
            }

            if (numMod != 0)
                numerator = ring.multiply(numerator, ring == baseDomain ? numMod : ring.modulus(num));

            long
                    den = i,
                    denMod = baseDomain.modulus(i);

            while (den > 1 && denMod == 0) {
                den = FastDivision.divideSignedFast(den, baseDomain.magic);
                denMod = baseDomain.modulus(den);
                ++denZeros;
            }

            if (denMod != 0)
                denominator = ring.multiply(denominator, ring == baseDomain ? denMod : ring.modulus(den));
        }

        if (numZeros > denZeros)
            numerator = ring.multiply(numerator, ring.powMod(baseDomain.modulus, numZeros - denZeros));
        else if (denZeros < numZeros)
            denominator = ring.multiply(denominator, ring.powMod(baseDomain.modulus, denZeros - numZeros));

        if (numerator == 0)
            return numerator;
        return ring.divide(numerator, denominator);
    }

    @Override
    public MultivariatePolynomialZp64 seriesCoefficient(int variable, int order) {
        if (order == 0)
            return this.clone();
        if (isConstant())
            return createZero();

        MonomialSet<MonomialZp64> newTerms = new MonomialSet<>(ordering);
        for (MonomialZp64 term : this) {
            int exponent = term.exponents[variable];
            if (exponent < order)
                continue;

            int[] newExponents = term.exponents.clone();
            newExponents[variable] -= order;

            long newCoefficient = ring.multiply(term.coefficient, seriesCoefficientFactor(exponent, order, ring));
            add(newTerms, new MonomialZp64(newExponents, term.totalDegree - order, newCoefficient));
        }
        return new MultivariatePolynomialZp64(nVariables, ring, ordering, newTerms);
    }

    /**
     * Maps terms of this using specified mapping function
     *
     * @param newRing the new ring
     * @param mapper  mapping
     * @param <T>     new element type
     * @return a new polynomial with terms obtained by applying mapper to this terms
     */
    public <T> MultivariatePolynomial<T> mapTerms(Ring<T> newRing, Function<MonomialZp64, Monomial<T>> mapper) {
        return terms.values()
                .stream()
                .map(mapper)
                .collect(new PolynomialCollector<>(() -> MultivariatePolynomial.zero(nVariables, newRing, ordering)));
    }

    /**
     * Maps coefficients of this using specified mapping function
     *
     * @param newRing the new ring
     * @param mapper  mapping
     * @param <T>     new element type
     * @return a new polynomial with terms obtained by applying mapper to this terms (only coefficients are changed)
     */
    public <T> MultivariatePolynomial<T> mapCoefficients(Ring<T> newRing, LongFunction<T> mapper) {
        return mapTerms(newRing, t -> new Monomial<>(t.exponents, t.totalDegree, mapper.apply(t.coefficient)));
    }

    @Override
    public int compareTo(MultivariatePolynomialZp64 oth) {
        int c = Integer.compare(size(), oth.size());
        if (c != 0)
            return c;
        Iterator<MonomialZp64>
                thisIt = iterator(),
                othIt = oth.iterator();

        while (thisIt.hasNext() && othIt.hasNext()) {
            MonomialZp64
                    a = thisIt.next(),
                    b = othIt.next();

            if ((c = ordering.compare(a, b)) != 0)
                return c;

            if ((c = Long.compare(a.coefficient, b.coefficient)) != 0)
                return c;
        }
        return 0;
    }

    @Override
    @SuppressWarnings("unchecked")
    public MultivariatePolynomialZp64 clone() {
        return new MultivariatePolynomialZp64(nVariables, ring, ordering, terms.clone());
    }

    @Override
    public MultivariatePolynomialZp64 parsePoly(String string) {
        MultivariatePolynomialZp64 r = parse(string, ring, ordering);
        if (r.nVariables != nVariables)
            return parsePoly(string, WithVariables.defaultVars(nVariables));
        return r;
    }

    @Override
    public MultivariatePolynomialZp64 parsePoly(String string, String[] variables) {
        MultivariatePolynomialZp64 r = parse(string, ring, ordering, variables);
        if (r.nVariables != nVariables)
            throw new IllegalArgumentException("not from this field");
        return r;
    }

    @Override
    public String toString(String... vars) {
        StringBuilder sb = new StringBuilder();
        boolean first = true;
        for (MonomialZp64 term : terms) {
            long coeff = term.coefficient;
            if (coeff == 0)
                continue;
            String monomialString = term.toString(vars);
            if (first) {
                if (coeff != 1 || monomialString.isEmpty()) {
                    sb.append(coeff);
                    if (!monomialString.isEmpty())
                        sb.append("*");
                }
                sb.append(monomialString);
                first = false;
            } else {
                if (coeff > 0)
                    sb.append("+");
                else {
                    sb.append("-");
                    coeff = ring.negate(coeff);
                }

                if (coeff != 1 || monomialString.isEmpty()) {
                    sb.append(coeff);
                    if (!monomialString.isEmpty())
                        sb.append("*");
                }
                sb.append(monomialString);
            }
        }
        return sb.length() == 0 ? "0" : sb.toString();
    }

    @Override
    public String coefficientRingToString() {
        return ring.toString();
    }
}<|MERGE_RESOLUTION|>--- conflicted
+++ resolved
@@ -279,11 +279,7 @@
 
             MultivariatePolynomial.add(terms, newTerm, ring);
         }
-<<<<<<< HEAD
-        return new MultivariatePolynomial<>(nVariables - variables.length, ring, ordering, terms);
-=======
         return new MultivariatePolynomial<>(restVariables.length, ring, ordering, terms);
->>>>>>> 2ee9741e
     }
 
     /**
